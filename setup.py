--- conflicted
+++ resolved
@@ -36,11 +36,7 @@
     # extra_link_args=['-static'],
 )
 
-<<<<<<< HEAD
-=======
 data_files = ['tengbe_mmap.txt', 'tengbe_mmap_legacy.txt', 'fortygbe_mmap_legacy.txt']
-
->>>>>>> 26207dae
 
 setuptools.setup(
     name=NAME,
@@ -54,13 +50,6 @@
     long_description_content_type='text/markdown',
     # Specify version in-line here
     install_requires=[
-<<<<<<< HEAD
-        'katcp==0.6.2',
-        'numpy==1.16',
-        'odict',
-        'setuptools',
-        'tornado==4.3',
-=======
         'numpy',
         'katcp>=0.7',
         'odict',
@@ -68,7 +57,6 @@
         'tornado',
         'redis',
         'tftpy==0.8.0',
->>>>>>> 26207dae
     ],
     packages=['casperfpga', 'casperfpga.debug', 'casperfpga.progska'],
     package_dir={'casperfpga': 'src', 'casperfpga.debug': 'debug', 'casperfpga.progska': 'progska'},
