import setuptools
import glob
import sysconfig
import os

NAME = 'casperfpga'
DESCRIPTION = 'Talk to CASPER hardware devices using katcp or dcp. See https://github.com/casper-astro/casperfpga for more.'
URL = 'https://github.com/casper-astro/casperfpga'

AUTHOR  = 'Tyrone van Balla'
EMAIL   = 'tvanballa at ska.ac.za'
VERSION = '0.2.0' # Need to adopt the __version__.py format


here = os.path.abspath(os.path.dirname(__file__))

try:
    with open(os.path.join(here, 'README.md')) as readme:
        # long_description = readme.read().split('\n')[2]
        long_description = '\n{}'.format(readme.read())
except Exception as exc:
    # Probably didn't find the file?
    long_description = DESCRIPTION


# extra_compile_args = sysconfig.get_config_var('CFLAGS').split()
extra_compile_args = ['-O2', '-Wall']
progska_extension = setuptools.Extension(
    'casperfpga.progska',
    # sources=['progska/_progska.c', 'progska/progska.c', 'progska/th.c',
    #         'progska/netc.c', 'progska/netc.h'],
    sources=['progska/_progska.c', 'progska/progska.c', 'progska/th.c',
            'progska/netc.c'],
    include_dirs=['progska'],
    language='c',
    # extra_compile_args=extra_compile_args,
    # extra_link_args=['-static'],
)

data_files = ['tengbe_mmap.txt', 'tengbe_mmap_legacy.txt']


setuptools.setup(
    name=NAME,
    description=DESCRIPTION,
    author=AUTHOR,
    author_email=EMAIL,
    url=URL,
    download_url='https://pypi.org/project/casperfpga',
    license='GNU GPLv2',
    long_description=long_description,
    long_description_content_type='text/markdown',
    # Specify version in-line here
    install_requires=[
<<<<<<< HEAD
        'katcp>=0.6.2',
        'numpy<1.17',
=======
        'numpy',
        'katcp>=0.7',
>>>>>>> d4291ab1
        'odict',
        'setuptools',
        'tornado',
        'redis',
        'tftpy==0.8.0',
    ],
<<<<<<< HEAD
    packages=['casperfpga'],
    package_dir={'casperfpga': 'src'},
=======
    packages=['casperfpga', 'casperfpga.debug', 'casperfpga.progska'],
    package_dir={'casperfpga': 'src', 'casperfpga.debug': 'debug', 'casperfpga.progska': 'progska'},
    package_data={'casperfpga': data_files},
>>>>>>> d4291ab1
    scripts=glob.glob('scripts/*'),
    setup_requires=['katversion'],
    use_katversion=True,
    ext_modules=[progska_extension],
    # Required for PyPI
    keywords='casper ska meerkat fpga',
    classifiers=[
        "License :: OSI Approved :: GNU General Public License v2 (GPLv2)",
        'Programming Language :: Python :: 2.7',
        'Operating System :: OS Independent',
	    'Topic :: Software Development :: Libraries :: Python Modules',
        'Topic :: Scientific/Engineering :: Astronomy',
    ]
)

# end<|MERGE_RESOLUTION|>--- conflicted
+++ resolved
@@ -52,27 +52,17 @@
     long_description_content_type='text/markdown',
     # Specify version in-line here
     install_requires=[
-<<<<<<< HEAD
-        'katcp>=0.6.2',
-        'numpy<1.17',
-=======
-        'numpy',
+       'numpy',
         'katcp>=0.7',
->>>>>>> d4291ab1
         'odict',
         'setuptools',
         'tornado',
         'redis',
         'tftpy==0.8.0',
     ],
-<<<<<<< HEAD
-    packages=['casperfpga'],
-    package_dir={'casperfpga': 'src'},
-=======
     packages=['casperfpga', 'casperfpga.debug', 'casperfpga.progska'],
     package_dir={'casperfpga': 'src', 'casperfpga.debug': 'debug', 'casperfpga.progska': 'progska'},
     package_data={'casperfpga': data_files},
->>>>>>> d4291ab1
     scripts=glob.glob('scripts/*'),
     setup_requires=['katversion'],
     use_katversion=True,
