import setuptools
import glob
import sysconfig
import os

NAME = 'casperfpga'
DESCRIPTION = 'Talk to CASPER hardware devices using katcp or dcp. See https://github.com/casper-astro/casperfpga for more.'
URL = 'https://github.com/casper-astro/casperfpga'
EMAIL = 'apatel@ska.ac.za'
AUTHOR = 'Paul Prozesky'
VERSION = '0.1.2' # Need to adopt the __version__.py format


here = os.path.abspath(os.path.dirname(__file__))


try:
    with open(os.path.join(here, 'README.md')) as readme:
        # long_description = readme.read().split('\n')[2]
        long_description = '\n{}'.format(readme.read())
except Exception as exc:
    # Probably didn't find the file?
    long_description = DESCRIPTION


# extra_compile_args = sysconfig.get_config_var('CFLAGS').split()
extra_compile_args = ['-O2', '-Wall']
progska_extension = setuptools.Extension(
    'casperfpga.progska',
    # sources=['progska/_progska.c', 'progska/progska.c', 'progska/th.c',
    #         'progska/netc.c', 'progska/netc.h'],
    sources=['progska/_progska.c', 'progska/progska.c', 'progska/th.c',
            'progska/netc.c'],
    include_dirs=['progska'],
    language='c',
    # extra_compile_args=extra_compile_args,
    # extra_link_args=['-static'],
)


setuptools.setup(
    name=NAME,
    version=VERSION,
    description=DESCRIPTION,
    author=AUTHOR,
    author_email=EMAIL,
    url=URL,
    download_url='https://pypi.org/project/casperfpga',
    license='GNU GPLv2',
    long_description=long_description,
    long_description_content_type='text/markdown',
    # Specify version in-line here
    install_requires=[
<<<<<<< HEAD
        'katcp==0.7.0',
        'numpy',
=======
        'katcp>=0.7',
        'numpy<1.17',
>>>>>>> 6d4c07d3
        'odict',
        'setuptools',
        'tornado<5',
    ],
    packages=['casperfpga', 'casperfpga.progska'],
    package_dir={'casperfpga': 'src', 'casperfpga.progska': 'progska'},
    scripts=glob.glob('scripts/*'),
    setup_requires=['katversion'],
    use_katversion=False,
    ext_modules=[progska_extension],
    # Required for PyPI
    keywords='casper ska meerkat fpga',
    classifiers=[
        "License :: OSI Approved :: GNU General Public License v2 (GPLv2)",
        'Programming Language :: Python :: 2.7',
        'Operating System :: OS Independent',
	    'Topic :: Software Development :: Libraries :: Python Modules',
        'Topic :: Scientific/Engineering :: Astronomy',
    ]
)

# end<|MERGE_RESOLUTION|>--- conflicted
+++ resolved
@@ -51,16 +51,13 @@
     long_description_content_type='text/markdown',
     # Specify version in-line here
     install_requires=[
-<<<<<<< HEAD
-        'katcp==0.7.0',
         'numpy',
-=======
         'katcp>=0.7',
-        'numpy<1.17',
->>>>>>> 6d4c07d3
         'odict',
         'setuptools',
-        'tornado<5',
+        'tornado',
+        'redis',
+        'tftpy==0.8.0',
     ],
     packages=['casperfpga', 'casperfpga.progska'],
     package_dir={'casperfpga': 'src', 'casperfpga.progska': 'progska'},
