--- conflicted
+++ resolved
@@ -80,28 +80,17 @@
             TFTPY.setLogLevel(logging.CRITICAL)
         except ImportError:
             raise ImportError('You need to install tftpy to use TapcpTransport')
+        
         Transport.__init__(self, **kwargs)
-<<<<<<< HEAD
         set_log_level(logging.ERROR)
         self.t = tftpy.TftpClient(kwargs['host'], 69)
-	try:
-            self.logger = kwargs['logger']
-=======
-
+	    
         try:
             self.parent = kwargs['parent_fpga']
             self.logger = self.parent.logger
->>>>>>> dc9d2aa2
         except KeyError:
             errmsg = 'parent_fpga argument not supplied when creating tapcp device'
             raise RuntimeError(errmsg)
-
-        #set_log_level(logging.ERROR)
-        self.t = tftpy.TftpClient(kwargs['host'], 69)
-        #try:
-        #    self.logger = kwargs['logger']
-        #except KeyError:
-        #    self.logger = logging.getLogger(__name__)
 
         new_connection_msg = '*** NEW CONNECTION MADE TO {} ***'.format(self.host)
         self.logger.info(new_connection_msg)
