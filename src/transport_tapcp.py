import logging
import struct
<<<<<<< HEAD
from io import BytesIO as BytesIO
=======
try:
    from StringIO import StringIO
except ImportError:
    #huge, huge workaround
    from io import BytesIO as StringIO 
>>>>>>> 6d4c07d3
import zlib
import hashlib
import time

from .transport import Transport

__author__ = 'jackh'
__date__ = 'June 2017'


LOGGER = logging.getLogger(__name__)
TFTPY = logging.getLogger('tftpy')


def set_log_level(level):
    LOGGER.setLevel(level)
    #TFTPY.setLevel(level)

def get_log_level():
    #return min(TFTPY.getEffectiveLevel(),LOGGER.getEffectiveLevel())
    return LOGGER.getEffectiveLevel()


def get_core_info_payload(payload_str):
    x = struct.unpack('>LLB', payload_str)
    rw      = x[0] & 0x3
    addr    = x[0] & 0xfffffffa
    size    = x[1]
    typenum = x[2]
    return {'rw': rw, 'addr': addr, 'size': size, 'typenum': typenum}


def decode_csl_pl(csl):
    OFFSET = 2 # ???
    regs = {}
    v = struct.unpack('%dB' % len(csl), csl)
    s = struct.unpack('%ds' % len(csl), csl)[0]
    # payload size is first byte
    pl = v[OFFSET]
    prev_str = b''
    nrepchars = 0
    c = OFFSET
    line = 0
    while (c < len(csl)):
        if c != OFFSET:
            nrepchars = v[c]
        c += 1
        nchars = v[c]
        if (nchars == 0) and (nrepchars == 0):
            break
        c += 1
        this_str = prev_str[:nrepchars] + s[c : c + nchars]
        c += nchars
        #this_pl = v[c : c + pl]
        regs[this_str] = get_core_info_payload(csl[c : c + pl])
        c += pl
        prev_str = this_str[:]
    return regs


def decode_csl(csl):
    x = list(decode_csl_pl(csl).keys())
    x.sort()
    return x


class TapcpTransport(Transport):
    """
    The network transport for a tapcp-type interface.
    """
    def __init__(self, **kwargs):
        """
        Initialized Tapcp FPGA object

        :param host: IP Address of the targeted Board
        """
        try:
            import tftpy
<<<<<<< HEAD
            global TFTPY
            TFTPY = tftpy
=======
            TFTPY.setLevel(logging.CRITICAL)
>>>>>>> 6d4c07d3
        except ImportError:
            raise ImportError('You need to install tftpy to use TapcpTransport')
        
        Transport.__init__(self, **kwargs)
        self.t = tftpy.TftpClient(kwargs['host'], 69)
	    
        try:
            self.parent = kwargs['parent_fpga']
            self.logger = self.parent.logger
        except KeyError:
            errmsg = 'parent_fpga argument not supplied when creating tapcp device'
            raise RuntimeError(errmsg)

        new_connection_msg = '*** NEW CONNECTION MADE TO {} ***'.format(self.host)
        self.logger.info(new_connection_msg)
        self.timeout = kwargs.get('timeout', 3)
        self.server_timeout = 0.1 # Microblaze timeout period. So that if a command fails we can wait for the microblaze to terminate the connection before retrying
        self.retries = kwargs.get('retries', 8) # These are retries of a complete transaction (each of which has it's ofw TFTP retries).

    @staticmethod
    def test_host_type(host_ip):
        """
        Is this host_ip assigned to a Tapcp board?

        :param host_ip:
        """
        try:
            board = TapcpTransport(host=host_ip, timeout=0.1)
        except ImportError:
            self.logger.error('tftpy is not installed, do not know if %s is a Tapcp'
                         'client or not' % str(host_ip))
            return False
        # Temporarily turn off logging so if tftp doesn't respond
        # there's no error. Remember the existing log level so that
        # it can be re-set afterwards if tftp connects ok.
        log_level = get_log_level()
        set_log_level(logging.CRITICAL)
        if board.is_connected():
            set_log_level(log_level)
            self.logger.debug('%s seems to be a Tapcp host' % host_ip)
            return True
        LOGGER.debug("{} not a Tapcp host".format(host_ip))
        return False

    @staticmethod
    def test_host_type(host_ip):
        """
        Is this host_ip assigned to a Tapcp board?

        :param host_ip:
        """
        try:
            import tftpy
            board = tftpy.TftpClient(host_ip, 69)
            buf = BytesIO()
            board.download('%s.%x.%x' % ('sys_clkcounter', 0, 1),
                           buf, timeout=3)
            return True
        except Exception:
            return False

    def listdev(self):
        buf = BytesIO()
        self.t.download('/listdev'.encode(), buf, timeout=self.timeout)
        return decode_csl(buf.getvalue())

    def listdev_pl(self):
        buf = BytesIO()
        self.t.download('/listdev'.encode(), buf, timeout=self.timeout)
        return decode_csl_pl(buf.getvalue())

    def progdev(self, addr=0):
        # address shifts down because we operate in 32-bit addressing mode
        # see xilinx docs. Todo, fix this microblaze side
        buf = BytesIO(struct.pack('>L', addr >> 8))
        try:
            self.t.upload('/progdev', buf, timeout=self.timeout)
        except:
            # the progdev command kills the host, so things will start erroring
            # TODO: verify programming actually worked!
            # sleep to allow the board to re-dhcp and come back to life
            time.sleep(10)

    def prog_user_image(self):
        """ (Re)Program the FPGA with the file already on flash """
        meta = self.get_metadata()
        addr = int(meta['prog_bitstream_start'])
        print(("File in flash is:  {}".format(meta['filename'])))   
        self.progdev(addr=addr)

    def get_temp(self):
        buf = BytesIO()
        self.t.download('/temp', buf, timeout=self.timeout)
        return struct.unpack('>f', buf.getvalue())[0]

    def is_connected(self):
        try:
            self.read('sys_clkcounter', 4)
            return True
        except:
            return False        

    def is_running(self):
        """
        This is currently an alias for 'is_connected'
        """
        return self.is_connected()

    def _extract_bitstream(self,filename):
        """
        Extract the header and program bitstream from the input file provided.
        """
        with open(filename, 'r') as fh:
            fpg = fh.read()

        header_offset = fpg.find('\n?quit\n') + 7
        header = fpg[0:header_offset] + '0'*(1024-header_offset%1024)
        prog = fpg[header_offset:]+'0'*(1024-(len(fpg)-header_offset)%1024)
        
        if prog.startswith('\x1f\x8b\x08'):
            prog = zlib.decompress(prog, 16 + zlib.MAX_WBITS)

        chksum = hashlib.md5()
        chksum.update(fpg)

        return header, prog, chksum.hexdigest()

    def get_metadata(self):
        """
        Read meta data from user_flash_loc on the fpga flash drive
        """
        USER_FLASH_LOC  = 0x800000
        READ_CHUNK_SIZE = 1024     # size of flash chunks to read
        MAX_SEARCH      = 128*1024 # give up if we get this far
        meta   = ''
        offset = 0
        # We want to find the end of the metadata, marked by the
        # string end. But, to save lots of short tftp commands
        # read data from flash 1kB at a time and search that
        page_offset = 0
        while (meta.find('?end')==-1):
            meta_page = self.read('/flash', READ_CHUNK_SIZE, offset=USER_FLASH_LOC + page_offset)
            page_offset += READ_CHUNK_SIZE
            if page_offset > MAX_SEARCH:
                return None
            for i in range(READ_CHUNK_SIZE/4):
                meta += meta_page[4*i:4*(i+1)]
                offset += 4
                if (meta.find('?end')!=-1):
                    break
        
        metadict = {};        
        for _ in meta.split('?'):
             args = _.split('\t')
             if len(args) > 1:
                 metadict[args[0]] = args[1]

        return metadict


    def _update_metadata(self,filename,hlen,plen,md5):
        """
        Update the meta data at user_flash_loc. Metadata is written 
        as 5  32bit integers in the following order:
        header-location, length of header (in bytes), 
        program-location, length of the program bitstream (B),
        md5sum of the fpg file
        """
        USER_FLASH_LOC = 0x800000
        SECTOR_SIZE = 0x10000

        head_loc = USER_FLASH_LOC + SECTOR_SIZE
        prog_loc = head_loc + hlen 
        
        metadict = {}; meta = ''
        metadict['flash'] = '?sector_size\t%d'%SECTOR_SIZE
        metadict['head']  = '?header_start\t%d?header_length\t%d'%(head_loc,hlen)
        metadict['prog']  = '?prog_bitstream_start\t%d?prog_bitstream_length\t%d'%(prog_loc,plen)
        metadict['md5']   =  '?md5sum\t' + md5
        metadict['file']  = '?filename\t' + filename.split('/')[-1]
        for m in list(metadict.values()):
            meta += m
        meta += '?end'
        meta += '0'*(1024-len(meta)%1024)

        self.blindwrite('/flash',meta,offset=USER_FLASH_LOC)

        return head_loc, prog_loc

    def upload_to_ram_and_program(self, filename, port=None, timeout=None, wait_complete=True, force=False):
        USER_FLASH_LOC = 0x800000
        sector_size = 0x10000
        # Flash writes can take a long time, due to ~1s erase cycle
        # So set the timeout high. We'll return it to normal at the end
        old_timeout = self.timeout
        self.logger.debug("Old timeout was %f. Setting new timeout to 1.5s" % old_timeout)
        self.timeout = 1.5
        if(filename.endswith('.fpg')):
            self.logger.info("Programming with an .fpg file. Checking if it is already in flash")
            header, prog, md5 = self._extract_bitstream(filename)
            self.logger.debug("Reading meta-data from flash")
            meta_inflash = self.get_metadata()
<<<<<<< HEAD
            if ((meta_inflash is not None) and (meta_inflash['md5sum'] == md5) and (not force)):
=======
            if ((meta_inflash is not None) and (meta_inflash['md5sum'] == md5)):
>>>>>>> 6d4c07d3
                self.logger.info("Bitstream is already on flash.")
                self.logger.debug("Returning timeout to %f" % old_timeout)
                self.timeout = old_timeout
                self.logger.info("Booting from existing user image.")
                self.progdev(int(meta_inflash['prog_bitstream_start']))
            else:
                self.logger.info("Bitstream is not in flash. Writing new bitstream.")
                self.logger.debug("Generating new header information")
                HEAD_LOC, PROG_LOC = self._update_metadata(filename,len(header),len(prog),md5)
                payload = header + prog
                complete_blocks = len(payload) // sector_size
                trailing_bytes = len(payload) % sector_size
                for i in range(complete_blocks):
                    self.logger.debug("block %d of %d: writing %d bytes:" % (i+1, complete_blocks, len(payload[i*sector_size : (i+1)*sector_size])))
                    self.blindwrite('/flash', payload[i*sector_size : (i+1)*sector_size], offset=HEAD_LOC+i*sector_size)
                    readback = self.read('/flash', len(payload[i*sector_size : (i+1)*sector_size]), offset=HEAD_LOC+i*sector_size)
                    if payload[i*sector_size : (i+1)*sector_size] != readback:
                        raise RuntimeError("Readback of flash failed!")
                # Write the not-complete last sector (if any)
                if trailing_bytes:
                    self.logger.debug("writing trailing %d bytes" % trailing_bytes)
                    last_offset = complete_blocks * sector_size
                    self.blindwrite('/flash', payload[last_offset :], offset=HEAD_LOC+last_offset)
                    readback = self.read('/flash', len(payload[last_offset :]), offset=HEAD_LOC+last_offset)
                    if payload[last_offset :] != readback:
                        raise RuntimeError("Readback of flash failed!")

                self.logger.debug("Returning timeout to %f" % old_timeout)
                self.timeout = old_timeout
                # Program from new flash image!
                self.logger.info("Booting from new bitstream")
                self.progdev(PROG_LOC)

        else:
            self.logger.info("Programming something which isn't an .fpg file.")
            self.logger.debug("Reading file %s" % filename)
            with open(filename,'r') as fh:
                payload = fh.read()
            complete_blocks = len(payload) // sector_size
            trailing_bytes = len(payload) % sector_size
            for i in range(complete_blocks):
                self.logger.debug("block %d of %d: writing %d bytes:" % (i+1, complete_blocks, len(payload[i*sector_size : (i+1)*sector_size])))
                self.blindwrite('/flash', payload[i*sector_size : (i+1)*sector_size], offset=USER_FLASH_LOC+i*sector_size)
                readback = self.read('/flash', len(payload[i*sector_size : (i+1)*sector_size]), offset=USER_FLASH_LOC+i*sector_size)
                if payload[i*sector_size : (i+1)*sector_size] != readback:
                    raise RuntimeError("Readback of flash failed!")

            # Write the not-complete last sector (if any)
            if trailing_bytes:
                self.logger.debug("writing trailing %d bytes" % trailing_bytes)
                last_offset = complete_blocks * sector_size
                self.blindwrite('/flash', payload[last_offset :], offset=USER_FLASH_LOC+last_offset)
                readback = self.read('/flash', len(payload[last_offset :]), offset=USER_FLASH_LOC+last_offset)
                if payload[last_offset :] != readback:
                    raise RuntimeError("Readback of flash failed!")
            self.logger.debug("Returning timeout to %f" % old_timeout)
            self.timeout = old_timeout
            # Program from new flash image!
            self.logger.info("Booting from new bitstream")
            self.progdev(USER_FLASH_LOC)

    def _program_new_golden_image(self, imagefile):
        """
        Program a new golden image (i.e., the image stored at the
        start of the flash.

        **Beware:** If this command fails, and you reboot your
        board, chances are it will require JTAG intervention
        to being back to life!

        :param imagefile: A .bin file containing a golden image
        """
        sector_size = 0x10000
        with open(imagefile,'r') as fh:
            payload = fh.read()
        # Write the flash a chunk at a time. Each chunk includes an erase
        # cycle, so can take ~1s to complete.
        # So set the timeout high
        old_timeout = self.timeout
        self.timeout = 1.5
        complete_blocks = len(payload) // sector_size
        trailing_bytes = len(payload) % sector_size
        for i in range(complete_blocks):
<<<<<<< HEAD
            print(("Writing block {} of {}".format(i+1, complete_blocks)))
            self.blindwrite('/flash', payload[i*sector_size : (i+1)*sector_size], offset=i*sector_size)
        # Write the not-complete last sector (if any)
        if trailing_bytes:
            print(("Writing trailing {} bytes".format(trailing_bytes)))
=======
            print("Writing block %d of %d" % (i+1, complete_blocks))
            self.blindwrite('/flash', payload[i*sector_size : (i+1)*sector_size], offset=i*sector_size)
        # Write the not-complete last sector (if any)
        if trailing_bytes:
            print("Writing trailing %d bytes" % trailing_bytes)
>>>>>>> 6d4c07d3
            last_offset = complete_blocks * sector_size
            self.blindwrite('/flash', payload[last_offset :], offset=last_offset)
        # return timeout to what it used to be
        self.timeout = old_timeout
    
    def _get_device_address(self, device_name):
        """
        
        :param device_name: 
        """
        raise NotImplementedError

    def read(self, device_name, size, offset=0, use_bulk=True):
        """
        Return size_bytes of binary data with carriage-return escape-sequenced.
       
        :param device_name: name of memory device from which to read
        :param size: how many bytes to read
        :param offset: start at this offset, offset in bytes
        :param use_bulk: Does nothing. Kept for API compatibility
        :return: binary data string
        """
        for retry in range(self.retries - 1):
            try:
                buf = BytesIO()
                self.t.download('%s.%x.%x' % (device_name, offset//4, size//4), buf, timeout=self.timeout)
                return buf.getvalue()
            except TFTPY.TftpShared.TftpFileNotFoundError:
                self.logger.error('Device {0} not found'.format(device_name))
                # If the file's not there, don't bother retrying
                break
            except:
                # if we fail to get a response after a bunch of packet re-sends, wait for the
                # server to timeout and restart the whole transaction.
                try:
                    self.t.context.end()
                except:
                    pass
                time.sleep(self.server_timeout)
                self.logger.info('Tftp error on read -- retrying.')
        self.logger.warning('Several Tftp errors on read -- final retry.')
        try:
            buf = BytesIO()
            self.t.download('%s.%x.%x' % (device_name, offset//4, size//4), buf, timeout=self.timeout)
            return buf.getvalue()
        except:
            try:
                self.t.context.end()
            except:
                pass
        raise RuntimeError

    def blindwrite(self, device_name, data, offset=0, use_bulk=True):
        """
        Unchecked data write.
        
        :param device_name: the memory device to which to write
        :param data: the byte string to write
        :param offset: the offset, in bytes, at which to write
        :param use_bulk: Does nothing. Kept for API compatibility
        """
        assert (type(data) == str or type(data) == bytes), 'Must supply binary packed string data'
        assert (len(data) % 4 == 0), 'Must write 32-bit-bounded words'
        assert (offset % 4 == 0), 'Must write 32-bit-bounded words'
        for retry in range(self.retries - 1):
            try:
                buf = BytesIO(data)
                self.t.upload('%s.%x.0' % (device_name, offset//4), buf, timeout=self.timeout)
                return
            except:
                # if we fail to get a response after a bunch of packet re-sends, wait for the
                # server to timeout and restart the whole transaction.
                try:
                    self.t.context.end()
                except:
                    pass
                time.sleep(self.server_timeout)
                self.logger.info('Tftp error on write -- retrying')
        self.logger.warning('Several Tftp errors on write-- final retry.')
        try:
            buf = BytesIO(data)
            self.t.upload('%s.%x.0' % (device_name, offset//4), buf, timeout=self.timeout)
        except:
            try:
                self.t.context.end()
            except:
                pass
        raise RuntimeError

    def deprogram(self):
        """
        Deprogram the FPGA.
        This actually reboots & boots from the Golden Image
        """
        # trigger reboot of FPGA
        self.progdev(0)
        self.logger.info('Skarab deprogrammed okay')

    def write_wishbone(self, wb_address, data):
        """
        Used to perform low level wishbone write to a wishbone slave. Gives
        low level direct access to wishbone bus.
        
        :param wb_address: address of the wishbone slave to write to
        :param data: data to write
        :return: response object
        """
        self.blindwrite('/fpga', data, offset=wb_address)

    def read_wishbone(self, wb_address):
        """
        Used to perform low level wishbone read from a Wishbone slave.
        
        :param wb_address: address of the wishbone slave to read from
        :return: Read Data or None
        """
        return self.read('/fpga', 4, offset=wb_address)

    def get_firmware_version(self):
        """
        Read the version of the firmware
        
        :return: golden_image, multiboot, firmware_major_version,
            firmware_minor_version
        """
        raise NotImplementedError

    def get_soc_version(self):
        """
        Read the version of the soc
        
        :return: golden_image, multiboot, soc_major_version, soc_minor_version
        """
        raise NotImplementedError<|MERGE_RESOLUTION|>--- conflicted
+++ resolved
@@ -1,14 +1,6 @@
 import logging
 import struct
-<<<<<<< HEAD
 from io import BytesIO as BytesIO
-=======
-try:
-    from StringIO import StringIO
-except ImportError:
-    #huge, huge workaround
-    from io import BytesIO as StringIO 
->>>>>>> 6d4c07d3
 import zlib
 import hashlib
 import time
@@ -87,12 +79,8 @@
         """
         try:
             import tftpy
-<<<<<<< HEAD
             global TFTPY
             TFTPY = tftpy
-=======
-            TFTPY.setLevel(logging.CRITICAL)
->>>>>>> 6d4c07d3
         except ImportError:
             raise ImportError('You need to install tftpy to use TapcpTransport')
         
@@ -295,11 +283,7 @@
             header, prog, md5 = self._extract_bitstream(filename)
             self.logger.debug("Reading meta-data from flash")
             meta_inflash = self.get_metadata()
-<<<<<<< HEAD
             if ((meta_inflash is not None) and (meta_inflash['md5sum'] == md5) and (not force)):
-=======
-            if ((meta_inflash is not None) and (meta_inflash['md5sum'] == md5)):
->>>>>>> 6d4c07d3
                 self.logger.info("Bitstream is already on flash.")
                 self.logger.debug("Returning timeout to %f" % old_timeout)
                 self.timeout = old_timeout
@@ -383,19 +367,11 @@
         complete_blocks = len(payload) // sector_size
         trailing_bytes = len(payload) % sector_size
         for i in range(complete_blocks):
-<<<<<<< HEAD
             print(("Writing block {} of {}".format(i+1, complete_blocks)))
             self.blindwrite('/flash', payload[i*sector_size : (i+1)*sector_size], offset=i*sector_size)
         # Write the not-complete last sector (if any)
         if trailing_bytes:
             print(("Writing trailing {} bytes".format(trailing_bytes)))
-=======
-            print("Writing block %d of %d" % (i+1, complete_blocks))
-            self.blindwrite('/flash', payload[i*sector_size : (i+1)*sector_size], offset=i*sector_size)
-        # Write the not-complete last sector (if any)
-        if trailing_bytes:
-            print("Writing trailing %d bytes" % trailing_bytes)
->>>>>>> 6d4c07d3
             last_offset = complete_blocks * sector_size
             self.blindwrite('/flash', payload[last_offset :], offset=last_offset)
         # return timeout to what it used to be
