--- conflicted
+++ resolved
@@ -3,7 +3,6 @@
 """
 
 # import all the main classes that we'll use often
-<<<<<<< HEAD
 from .bitfield import Bitfield, Field
 from .katadc import KatAdc
 from .casperfpga import CasperFpga
@@ -11,6 +10,7 @@
 from .transport_tapcp import TapcpTransport
 from .transport_skarab import SkarabTransport
 from .transport_itpm import ItpmTransport
+from .transport_redis import RedisTapcpTransport
 from .memory import Memory
 from .network import IpAddress, Mac
 from .qdr import Qdr
@@ -21,25 +21,6 @@
 from .tengbe import TenGbe
 from . import progska
 from . import skarab_fileops
-=======
-from bitfield import Bitfield, Field
-from katadc import KatAdc
-from casperfpga import CasperFpga
-from transport_katcp import KatcpTransport
-from transport_tapcp import TapcpTransport
-from transport_skarab import SkarabTransport
-from transport_itpm import ItpmTransport
-from transport_redis import RedisTapcpTransport
-from memory import Memory
-from network import IpAddress, Mac
-from qdr import Qdr
-from register import Register
-from sbram import Sbram
-from snap import Snap
-from snapadc import SnapAdc
-from tengbe import TenGbe
-import skarab_fileops
->>>>>>> 2e05e3dc
 
 # BEGIN VERSION CHECK
 # Get package version when locally imported from repo or via -e develop install
