--- conflicted
+++ resolved
@@ -1,15 +1,8 @@
-<<<<<<< HEAD
-from synth import *
-from adc import *
-from clockswitch import *
-from wishbonedevice import WishBoneDevice
-=======
 import numpy as np
 from .synth import *
 from .adc import *
 from .clockswitch import *
 from .wishbonedevice import WishBoneDevice
->>>>>>> 26207dae
 import logging
 
 logger = logging.getLogger(__name__)
@@ -96,13 +89,8 @@
 
         # test pattern for clock aligning
         pats = [0b10101010,0b01010101,0b00000000,0b11111111]
-<<<<<<< HEAD
-        mask = (1<<(self.RESOLUTION/2))-1
-        ofst = self.RESOLUTION/2
-=======
         mask = (1 << (self.resolution // 2)) - 1
         ofst = self.resolution // 2
->>>>>>> 26207dae
         self.p1 = ((pats[0] & mask) << ofst) + (pats[3] & mask)
         self.p2 = ((pats[1] & mask) << ofst) + (pats[2] & mask)
 
@@ -589,13 +577,8 @@
             self.adc.test('pat_sync')
             # pattern1 = 0b11110000 when self.RESOLUTION is 8
             # pattern1 = 0b111111000000 when self.RESOLUTION is 12
-<<<<<<< HEAD
-            pattern1 = ((2**(self.RESOLUTION/2))-1) << (self.RESOLUTION/2)
-            pattern1 = self._signed(pattern1,self.RESOLUTION)
-=======
             pattern1 = ((2 ** (self.resolution // 2)) - 1) << (self.resolution // 2)
             pattern1 = self._signed(pattern1, self.resolution)
->>>>>>> 26207dae
         elif isinstance(pattern1,int) and pattern2==None:
             # single pattern mode
 
@@ -799,13 +782,8 @@
 
             for adc in self.adcList:
                 for lane in self.laneList:
-<<<<<<< HEAD
-                    vals = np.array(errs[adc].values())[:,lane]
-                    t = self.decideDelay(vals)  # Find a proper tap setting 
-=======
                     vals = np.array(list(errs[adc].values()))[:,lane]
                     t = self.decide_delay(vals)  # Find a proper tap setting
->>>>>>> 26207dae
                     if not t:
                         logger.error("ADC{0} lane{1} delay decision failed".format(adc,lane))
                     else:
@@ -842,4 +820,906 @@
             return True
         else:
             logger.error('Frame clock NOT aligned.\n{0}'.format(str(errs)))
-            return False+            return False
+            
+# Some codes and docstrings are copied from https://github.com/UCBerkeleySETI/snap_control
+class SnapAdc(object):
+
+    resolution  = 8
+
+    controller = None
+    synth = None
+    clksw = None
+    ram = None
+
+    # Current delay tap settings for all IDELAYE2
+    curDelay = None
+
+    # Wishbone address and mask for read
+    WB_DICT = [None] * ((0b11 << 2) + 1)
+
+    WB_DICT[0b00 << 2] = {  'G_ZDOK_REV' : 0b11 << 28,
+                'ADC16_LOCKED' : 0b11 << 24,
+                'G_NUM_UNITS' : 0b1111 << 20,
+                'CONTROLLER_REV' : 0b11 << 18,
+                'G_ROACH2_REV' : 0b11 << 16,
+                'ADC16_ADC3WIRE_REG' : 0b1111111111111111 << 0,}
+
+    WB_DICT[0b01 << 2] = {'ADC16_CTRL_REG' : 0xffffffff << 0}
+    WB_DICT[0b10 << 2] = {'ADC16_DELAY_STROBE_REG_H' : 0xffffffff << 0}
+    WB_DICT[0b11 << 2] = {'ADC16_DELAY_STROBE_REG_L' : 0xffffffff << 0}
+
+    # Wishbone address and mask for write
+    A_WB_W_3WIRE = 0 << 0
+    A_WB_W_CTRL = 1 << 0
+    A_WB_W_DELAY_STROBE_L = 2 << 0
+    A_WB_W_DELAY_STROBE_H = 3 << 0
+
+    M_WB_W_DEMUX_WRITE      = 0b1 << 26
+    M_WB_W_DEMUX_MODE       = 0b11 << 24
+    M_WB_W_RESET            = 0b1 << 20
+    M_WB_W_SNAP_REQ         = 0b1 << 16
+    M_WB_W_DELAY_TAP        = 0b11111 << 0
+    M_WB_W_ISERDES_BITSLIP_CHIP_SEL = 0b11111111 << 8
+    M_WB_W_ISERDES_BITSLIP_LANE_SEL = 0b111 << 5
+
+    SUCCESS = 0
+    ERROR_LMX = 1
+    ERROR_MMCM = 2
+    ERROR_LINE = 3
+    ERROR_FRAME = 4
+    ERROR_RAMP = 5
+
+    def __init__(self, parent, device_name, device_info, initialise=False):
+        """
+        Initialise SnapAdc Object
+        :param parent: Parent object creating the SnapAdc Object
+        :type parent: casperfpga.CasperFpga
+
+        :param device_name: Name of SnapAdc Object
+        :type device_name: str
+
+        :param device_info:
+        :type device_info: dict
+
+        :param intialise: Trigger ADC SerDes calibration.
+        :type initialise: Boolean - True/False
+
+        :return: None
+
+        example device_info = {'adc_resolution': '8',
+                       'sample_rate': '200',
+                       'snap_inputs': '12',
+                       'tag': 'xps:snap_adc'}
+        """
+
+        self.parent = parent
+        self.logger = parent.logger
+        self.name   = device_name
+        self.device_info = device_info
+
+        try:
+            self.resolution  = int(self.device_info['adc_resolution'])
+            self.sample_rate = float(self.device_info['sample_rate'])
+            self.num_channel = int(self.device_info['snap_inputs']) //  4
+        except:
+            print(self.device_info)
+            raise
+
+        if self.resolution == 8:
+            self.controller = HMCAD1511(parent,'adc16_controller')
+        else:
+            self.controller = HMCAD1520(parent, 'adc16_controller')
+
+
+        self.A_WB_R_LIST = [self.WB_DICT.index(a) for a in self.WB_DICT if a != None]
+        self.adcList = [0, 1, 2]
+        self.ramList = ['adc16_wb_ram0', 'adc16_wb_ram1', 'adc16_wb_ram2']
+        self.laneList = [0, 1, 2, 3, 4, 5, 6, 7]
+
+        if self.resolution not in [8,12,14]:
+            logger.error("Invalid resolution parameter")
+            raise ValueError("Invalid resolution parameter")
+        
+        self.curDelay = [[0]*len(self.laneList)]*len(self.adcList)
+
+        # check if the design uses the on-board synthesizer -- can read from fpg 'SNAP' dict
+        if parent.devices['SNAP']['clk_src'] == 'sys_clk':
+            self.synth = LMX2581(parent, 'lmx_ctrl')    # Use default FOSC ref setting
+            #self.synth_clk_rate = float(parent.devices['SNAP']['clk_rate'])
+        else:
+            self.synth = None
+
+        self.clksw = HMC922(parent,'adc16_use_synth')
+        self.ram = [WishBoneDevice(parent, name) for name in self.ramList]
+
+        # test pattern for clock aligning
+        pats = [0b10101010,0b01010101,0b00000000,0b11111111]
+        mask = (1 << (self.resolution // 2)) - 1
+        ofst = self.resolution // 2
+        self.p1 = ((pats[0] & mask) << ofst) + (pats[3] & mask)
+        self.p2 = ((pats[1] & mask) << ofst) + (pats[2] & mask)
+
+        if initialise:
+            self.init(sample_rate=self.sample_rate, num_channel=self.num_channel)
+
+    @classmethod
+    def from_device_info(cls, parent, device_name, device_info, initialise=False, **kwargs):
+        """
+        Process device info and the memory map to get all the necessary info
+        and return a SNAP ADC instance.
+        :param parent: The parent device, normally a casperfpga instance
+        :param device_name:
+        :param device_info:
+        :param initialise:
+        :param kwargs:
+        :return:
+        """
+        return cls(parent, device_name, device_info, initialise, **kwargs)
+
+    def init(self, sample_rate=None, num_channel=None):
+        """ Get SNAP ADCs into working condition
+
+        Supported frequency range: 60MHz ~ 1000MHz. Set resolution to
+        None to let init() automatically decide the best resolution.
+
+        A run of init() takes approximatly 20 seconds, involving the
+        following actions:
+
+        1. configuring frequency synthesizer LMX2581
+        2. configuring clock source switch HMC922
+        3. configuring ADCs HMCAD1511 (support HMCAD1520 in future)
+        4. configuring IDELAYE2 and ISERDESE2 inside of FPGA
+        5. Testing under dual pattern and ramp mode
+
+        E.g.
+            init(1000,1)    1 channel mode, 1Gsps, 8bit, since 1Gsps
+                    is only available in 8bit mode
+            init(320,2) 2 channel mode, 320Msps, 8bit for HMCAD1511,
+                    or 12bit for HMCAD1520
+            init(160,4,8)   4 channel mode, 160Msps, 8bit resolution
+
+        """
+
+        sample_rate = self.sample_rate if sample_rate is None else sample_rate
+        num_channel = self.num_channel if num_channel is None else num_channel
+
+        logger.info("Reseting adc_unit")
+        self.reset()
+
+        self.select_adc()
+
+        if self.synth is not None:
+            logger.info("Reseting frequency synthesizer")
+            self.synth.init()
+
+            logger.info("Configuring frequency synthesizer")
+            self.synth.setFreq(sample_rate)
+            if not self.synth.getDiagnoses('LD_PINSTATE'):
+                logger.error('Frequency synthesizer configuration failed!')
+                return self.ERROR_LMX
+
+        logger.info("Configuring clock source switch")
+        if self.synth is not None:
+            self.clksw.setSwitch('a')
+        else:
+            self.clksw.setSwitch('b')
+
+        logger.info("Initialising ADCs")
+        self.controller.init()
+
+        if num_channel==1 and sample_rate<240:
+            lowClkFreq = True
+        elif num_channel==2 and sample_rate<120:
+            lowClkFreq = True
+        elif num_channel==4 and sample_rate<60:
+            lowClkFreq = True
+        elif num_channel==4 and self.resolution==14 and sample_rate<30:
+            lowClkFreq = True
+        else:
+            lowClkFreq = False
+
+        logger.info("Configuring ADC operating mode")
+        if type(self.controller) is HMCAD1511:
+            self.controller.setOperatingMode(num_channel, 1, lowClkFreq)
+        elif type(self.controller) is HMCAD1520:
+            self.controller.setOperatingMode(num_channel, 1, lowClkFreq, self.resolution)
+
+        self.set_demux(numChannel=1) # calibrate in full interleave mode
+
+        if not self.get_word('ADC16_LOCKED'):
+            logger.error('MMCM not locked.')
+            return self.ERROR_MMCM
+
+        if not self.align_line_clock():
+            logger.error('Line clock alignment failed!')
+            return self.ERROR_LINE
+        if not self.align_frame_clock():
+            logger.error('Frame clock alignment failed!')
+            return self.ERROR_FRAME
+
+        errs = self.test_patterns(mode='ramp')
+        if not np.all(np.array([adc.values() for adc in errs.values()])==0):
+            logger.error('ADCs failed on ramp test.')
+            return self.ERROR_RAMP
+
+        # Finally place ADC in "correct" mode
+        self.set_demux(numChannel=num_channel)
+
+        return self.SUCCESS
+
+    def select_adc(self, chipSel=None):
+        """ Select one or multiple ADCs
+
+        Select the ADC(s) to be configured. ADCs are numbered by 0, 1, 2...
+        E.g.
+            selectADC(0)        # select the 1st ADC
+            selectADC([0,1])    # select two ADCs
+            selectADC()     # select all ADCs
+        """
+
+        # csn active low for HMCAD1511, but inverted in wb_adc16_controller
+        if chipSel==None:       # Select all ADC chips
+            self.controller.csn = np.bitwise_or.reduce([0b1 << s for s in self.adcList])
+        elif isinstance(chipSel, list) and all(s in self.adcList for s in chipSel):
+            csnList = [0b1 << s for s in self.adcList if s in chipSel]
+            self.controller.csn = np.bitwise_or.reduce(csnList)
+        elif chipSel in self.adcList:
+            self.controller.csn = 0b1 << chipSel
+        else:
+            raise ValueError("Invalid parameter")
+
+    def set_gain(self, gains, use_linear_step=False, fine_gains=None, fgain_cfg=False):
+        """ Set the coarse gain of the ADC channels
+
+        Args:
+            gains (list): List of gains, e.g. [1, 2, 3, 4]
+            use_linear_step (bool): Defaults to use dB steps for values.
+            fine_gains (list): Fine gain values to set
+            fgain_cfg (bool): If fine gains are to be used, set this to True
+
+        Notes:
+            Coarse gain control (parameters in dB). Input gain must be a list of
+            integers. Coarse gain range for HMCAD1511: 0dB ~ 12dB
+        E.g.
+            cGain([1,5,9,12])       # Quad channel mode in dB step
+            cGain([32,50],use_linear_step=True)   # Dual channel mode in x step
+            cGain([10], fgain_cfg=True)  # Single channel mode in dB
+                            # step, with fine gain enabled
+
+        Coarse gain options when by default use_linear_step=False:
+            0 dB, 1 dB, 2 dB, 3 dB, 4 dB, 5 dB, 6 dB,
+            7 dB, 8 dB, 9 dB, 10 dB, 11 dB and 12 dB
+            
+        Coarse gain options when use_linear_step=True:
+            1x, 1.25x, 2x, 2.5x, 4x, 5x, 8x,
+            10x, 12.5x, 16x, 20x, 25x, 32x, 50x
+
+        TODO: Test + improve support for fine gain control
+        """
+
+        self.controller.cGain(gains, cgain_cfg=use_linear_step, fgain_cfg=fgain_cfg)
+
+        if fine_gains is not None:
+            n_channels = len(gains)
+            self.controller.fGain(fine_gains, n_channels)
+
+    def set_demux(self, numChannel=1):
+        """
+        when mode==0: numChannel=4
+            data = data[:,[0,4,1,5,2,6,3,7]]
+        when mode==1: numChannel=2
+            data = data[:,[0,1,4,5,2,3,6,7]]
+        when mode==2: numChannel=1
+            data = data[:,[0,1,2,3,4,5,6,7]]
+        """
+        modeMap = {4:0, 2:1, 1:2} # mapping of numChannel to mode
+        if numChannel not in modeMap.keys():
+            raise ValueError("Invalid parameter")
+        mode = modeMap[numChannel]
+        val = self._set(0x0, mode,  self.M_WB_W_DEMUX_MODE)
+        val = self._set(val, 0b1,   self.M_WB_W_DEMUX_WRITE)
+        self.controller._write(val, self.A_WB_W_CTRL)
+
+    def reset(self):
+        """ Reset all adc16_interface logics inside FPGA """
+        val = self._set(0x0, 0x1,   self.M_WB_W_RESET)
+        self.controller._write(0x0, self.A_WB_W_CTRL)
+        self.controller._write(val, self.A_WB_W_CTRL)
+        self.controller._write(0x0, self.A_WB_W_CTRL)
+
+    def snapshot(self):
+        """ Save 1024 consecutive samples of each ADC into its corresponding bram """
+        # No way to snapshot a single ADC because the HDL code is designed so.
+        val = self._set(0x0, 0x1,   self.M_WB_W_SNAP_REQ)
+        self.controller._write(0x0, self.A_WB_W_CTRL)
+        self.controller._write(val, self.A_WB_W_CTRL)
+        self.controller._write(0x0, self.A_WB_W_CTRL)
+
+    def calibrate_adc_offset(self):
+
+        logger.warning('Operation not supported.')
+
+
+    def calibration_adc_gain(self):
+
+        logger.warning('Operation not supported.')
+
+        
+    def get_register(self, rid=None):
+        if rid==None:
+            return [self.get_register(regId) for regId in self.A_WB_R_LIST]
+        elif rid in self.A_WB_R_LIST:
+            rval = self.controller._read(rid)
+            return {name: self._get(rval,mask) for name, mask in self.WB_DICT[rid].items()}
+        else:
+            raise ValueError("Invalid parameter")
+
+    def _get(self, data, mask):
+        data = data & mask
+        return data // (mask & -mask)
+
+    def _set(self, d1, d2, mask=None):
+        # Update some bits of d1 with d2, while keep other bits unchanged
+        if mask:
+            d1 = d1 & ~mask
+            d2 = d2 * (mask & -mask)
+        return d1 | d2
+
+    def get_word(self, name):
+        rid = self.get_reg_id(name)
+        rval = self.controller._read(rid)
+        return self._get(rval,self.WB_DICT[rid][name])
+
+    def get_reg_id(self, name):
+        rid = [d for d in self.A_WB_R_LIST if name in self.WB_DICT[d]]
+        if len(rid) == 0:
+            raise ValueError("Invalid parameter")
+        else:
+            return rid[0]
+
+    def interleave(self,data,mode):
+        """ Reorder the data according to the interleaving mode
+
+        E.g.
+        .. code-block:: python
+            data = numpy.arange(1024).reshape(-1,8)
+            interleave(data, 1) # return a one-column numpy array
+            interleave(data, 2) # return a two-column numpy array
+            interleave(data, 4) # return a four-column numpy array
+        """
+        return self.controller.interleave(data, mode)
+
+    def read_ram(self, ram=None, signed=True):
+        """ Read RAM(s) and return the 1024-sample data
+
+        E.g.
+            readRAM()       # read all RAMs, return a list of arrays
+            readRAM(1)      # read the 2nd RAMs, return a 128X8 array
+            readRAM([0,1])      # read 2 RAMs, return two arrays
+            readRAM(signed=False)   # return a list of arrays in unsiged format
+        """
+        if ram==None:                       # read all RAMs
+            return self.read_ram(self.adcList, signed)
+        elif isinstance(ram, list) and all(r in self.adcList for r in ram):
+                                    # read a list of RAMs
+            data = [self.read_ram(r, signed) for r in ram if r in self.adcList]
+            return dict(zip(ram,data))
+        elif ram in self.adcList:               # read one RAM      
+            if self.resolution>8:       # ADC_DATA_WIDTH == 16
+                fmt = '!1024' + ('h' if signed else 'H')
+                length = 2048
+            else:               # ADC_DATA_WIDTH == 8
+                fmt = '!1024' + ('b' if signed else 'B')
+                length = 1024
+            vals = self.ram[ram]._read(addr=0, size=length)
+            vals = np.array(struct.unpack(fmt,vals)).reshape(-1,8)
+
+            return vals
+        else:
+            raise ValueError("Invalid parameter")
+
+    # A lane in this method actually corresponds to a "branch" in HMCAD1511 datasheet.
+    # But I have to follow the naming convention of signals in casper repo.
+    def bitslip(self, chipSel=None, laneSel=None):
+        """ Reorder the parallelize data for word-alignment purpose
+        
+        Reorder the parallelized data by asserting a itslip command to the bitslip 
+        submodule of a ISERDES primitive.  Each bitslip command left shift the 
+        parallelized data by one bit.
+
+        HMCAD1511/HMCAD1520 lane correspondence
+        lane number lane name in ADC datasheet
+        0       1a
+        1       1b
+        2       2a
+        3       2b
+        4       3a
+        5       3b
+        6       4a
+        7       4b
+
+        E.g.
+        .. code-block:: python
+            bitslip()       # left shift all lanes of all ADCs
+            bitslip(0)      # shift all lanes of the 1st ADC
+            bitslip(0,3)        # shift the 4th lane of the 1st ADC
+            bitslip([0,1],[3,4])    # shift the 4th and 5th lanes of the 1st
+                        # and the 2nd ADCs
+        """
+
+        if chipSel == None:
+            chipSel = self.adcList
+        elif chipSel in self.adcList:
+            chipSel = [chipSel]
+
+        if not isinstance(chipSel,list):
+            raise ValueError("Invalid parameter")
+        elif isinstance(chipSel,list) and any(cs not in self.adcList for cs in chipSel):
+            raise ValueError("Invalid parameter")
+
+        if laneSel == None:
+            laneSel = self.laneList
+        elif laneSel in self.laneList:
+            laneSel = [laneSel]
+
+        if not isinstance(laneSel,list):
+            raise ValueError("Invalid parameter")
+        elif isinstance(laneSel,list) and any(cs not in self.laneList for cs in laneSel):
+            raise ValueError("Invalid parameter")
+
+        logger.debug('Bitslip lane {0} of chip {1}'.format(str(laneSel),str(chipSel)))
+
+        for cs in chipSel:
+            for ls in laneSel:
+                val = self._set(0x0, 0b1 << cs, self.M_WB_W_ISERDES_BITSLIP_CHIP_SEL)
+                val = self._set(val, ls, self.M_WB_W_ISERDES_BITSLIP_LANE_SEL)
+        
+                # The registers related to reset, request, bitslip, and other
+                # commands after being set will not be automatically cleared.  
+                # Therefore we have to clear them by ourselves.
+        
+                self.controller._write(0x0, self.A_WB_W_CTRL)
+                self.controller._write(val, self.A_WB_W_CTRL)
+                self.controller._write(0x0, self.A_WB_W_CTRL)
+
+
+    # The ADC16 controller word (the offset in write_int method) 2 and 3 are for delaying 
+    # taps of A and B lanes, respectively.
+    #
+    # Refer to the memory map word 2 and word 3 for clarification.  The memory map was made 
+    # for a ROACH design so it has chips A-H.  SNAP 1 design has three chips.
+    def delay(self, tap, chipSel=None, laneSel=None):
+        """ Delay the serial data from ADC LVDS links
+        
+        Delay the serial data by Xilinx IDELAY primitives
+        E.g.
+            delay(0)        # Set all delay tap of IDELAY to 0
+            delay(4, 1, 7)      # set delay on the 8th lane of the 2nd ADC to 4
+            delay(31, [0,1,2], [0,1,2,3,4,5,6,7])
+                        # Set all delay taps (in SNAP 1 case) to 31
+        """
+
+        if chipSel==None:
+            chipSel = self.adcList
+        elif chipSel in self.adcList:
+            chipSel = [chipSel]
+        elif isinstance(chipSel, list) and any(s not in self.adcList for s in chipSel):
+            raise ValueError("Invalid parameter")
+
+        if laneSel==None:
+            laneSel = self.laneList
+        elif laneSel in self.laneList:
+            laneSel = [laneSel]
+        elif isinstance(laneSel,list) and any(s not in self.laneList for s in laneSel):
+            raise ValueError("Invalid parameter")
+        elif laneSel not in self.laneList:
+            raise ValueError("Invalid parameter")
+
+        if not isinstance(tap, (int, np.int64)):
+            raise ValueError("Invalid parameter")
+            if isinstance(tap, np.int64):
+                tap = int(tap)   # Fix for Py3
+ 
+        strl = ','.join([str(c) for c in laneSel])
+        strc = ','.join([str(c) for c in chipSel])
+        logger.debug('Set DelayTap of lane {0} of chip {1} to {2}'
+                .format(str(laneSel),str(chipSel),tap))
+
+        matc = np.array([(cs*4) for cs in chipSel])
+
+        matla = np.array([int(l/2) for l in laneSel if l%2==0])
+        if matla.size:
+            mata =  np.repeat(matc.reshape(-1,1),matla.size,1) + \
+                np.repeat(matla.reshape(1,-1),matc.size,0)
+            vala = np.bitwise_or.reduce([0b1 << s for s in mata.flat])
+        else:
+            vala = 0
+        
+        matlb = np.array([int(l/2) for l in laneSel if l%2==1])
+        if matlb.size:
+            matb =  np.repeat(matc.reshape(-1,1),matlb.size,1) + \
+                np.repeat(matlb.reshape(1,-1),matc.size,0)
+            valb = np.bitwise_or.reduce([0b1 << s for s in matb.flat])
+        else:
+            valb = 0
+
+        valt = self._set(0x0, tap, self.M_WB_W_DELAY_TAP)
+
+        # Don't be misled by the naming - "DELAY_STROBE" in casper repo.  It doesn't 
+        # generate strobe at all.  You have to manually clear the bits that you set.
+        self.controller._write(0x00, self.A_WB_W_CTRL)
+        self.controller._write(0x00, self.A_WB_W_DELAY_STROBE_L)
+        self.controller._write(0x00, self.A_WB_W_DELAY_STROBE_H)
+        self.controller._write(valt, self.A_WB_W_CTRL)
+        self.controller._write(vala, self.A_WB_W_DELAY_STROBE_L)
+        self.controller._write(valb, self.A_WB_W_DELAY_STROBE_H)
+        self.controller._write(0x00, self.A_WB_W_CTRL)
+        self.controller._write(0x00, self.A_WB_W_DELAY_STROBE_L)
+        self.controller._write(0x00, self.A_WB_W_DELAY_STROBE_H)
+
+        for cs in chipSel:
+            for ls in laneSel:
+                self.curDelay[cs][ls] = tap
+
+
+    def test_patterns(self, chipSel=None, taps=None, mode='std', pattern1=None, pattern2=None):
+        """ Return a list of std/err for a given tap or a list of taps
+
+        Return the lane-wise standard deviation/error of the data under a given
+        tap setting or a list of tap settings.  By default, mode='std', taps=range(32).
+        'err' mode with single test pattern check data against the given pattern, while
+        'err' mode with dual test patterns guess the counts of the mismatches.
+        'guess' because both patterns could come up at first. This method
+        always returns the smaller counts.
+        'ramp' mode guess the total number of incorrect data. This is implemented based
+        on the assumption that in most cases, $cur = $pre + 1. When using 'ramp' mode,
+        taps=None
+
+        E.g.
+        .. code-block:: python
+            testPatterns(taps=True) # Return lane-wise std of all ADCs, taps=range(32)
+            testPatterns(0,taps=range(32))
+                        # Return lane-wise std of the 1st ADC
+            testPatterns([0,1],2)   # Return lane-wise std of the first two ADCs 
+                        # with tap = 2
+            testPatterns(1, taps=[0,2,3], mode='std')
+                        # Return lane-wise stds of the 2nd ADC with
+                        # three different tap settings
+            testPatterns(2, mode='err', pattern1=0b10101010)
+                        # Check the actual data against the given test
+                        # pattern without changing current delay tap
+                        # setting and return lane-wise error counts of
+                        # the 3rd ADC,
+            testPatterns(2, mode='err', pattern1=0b10101010, pattern2=0b01010101)
+                        # Check the actual data against the given alternate
+                        # test pattern without changing current delay tap
+                        # setting and return lane-wise error counts of
+                        # the 3rd ADC,
+            testPatterns(mode='ramp')
+                        # Check all ADCs under ramp mode
+
+        """
+
+        # The deviation looks like this:
+        # {0: array([ 17.18963055,  17.18963055,  17.18963055,  17.18963055,
+        #          13.05692914,  13.05692914,  13.05692914,  13.05692914]),
+        #  1: array([ 14.08136755,  14.08136755,  14.08136755,  14.08136755,
+        #           7.39798788,   7.39798788,   7.39798788,   7.39798788]),
+        #  2: array([ 0.,  0.,  0.,  0.,  0.,  0.,  0.,  0.]),
+        #  3: array([ 0.,  0.,  0.,  0.,  0.,  0.,  0.,  0.]),
+        #  4: array([ 0.,  0.,  0.,  0.,  0.,  0.,  0.,  0.]),
+        #  5: array([ 0.,  0.,  0.,  0.,  0.,  0.,  0.,  0.]),
+        #  6: array([ 0.,  0.,  0.,  0.,  0.,  0.,  0.,  0.]),
+        #  7: array([ 0.,  0.,  0.,  0.,  0.,  0.,  0.,  0.]),
+        #  8: array([ 0.,  0.,  0.,  0.,  0.,  0.,  0.,  0.]),
+        #  9: array([ 0.,  0.,  0.,  0.,  0.,  0.,  0.,  0.]),
+        #  10: array([ 0.,  0.,  0.,  0.,  0.,  0.,  0.,  0.]),
+        #  11: array([ 0.,  0.,  0.,  0.,  0.,  0.,  0.,  0.]),
+        #  12: array([ 0.,  0.,  0.,  0.,  0.,  0.,  0.,  0.]),
+        #  13: array([ 6.47320197,  7.39906033,  0.        ,  0.        ,  0.        ,
+        #          0.        ,  0.        ,  0.        ]),
+        #  14: array([ 16.14016176,  16.63835629,   4.66368953,   1.40867846,
+        #          75.989443  ,  69.36052029,   6.92820323,   1.40867846]),
+        #  15: array([ 49.30397384,  38.93917329,   7.96476616,   7.43487349,
+        #          49.32813242,  49.89897448,  24.89428699,  17.29472061]),
+        #  16: array([ 45.83336145,  44.495608  ,  25.20036771,  52.85748304,
+        #           5.63471383,   0.        ,  45.64965087,  40.04722554]),
+        #  17: array([  0.        ,   0.        ,  57.13889616,  24.2960146 ,
+        #           0.        ,   0.        ,  65.0524836 ,  30.79302499]),
+        #  18: array([  0.        ,   0.        ,   0.        ,   0.        ,
+        #           0.        ,   0.        ,  59.11012465,   0.        ]),
+        #  19: array([  0.        ,   0.        ,   0.        ,   0.        ,
+        #           0.        ,   0.        ,  24.79919354,   0.        ]),
+        #  20: array([ 0.,  0.,  0.,  0.,  0.,  0.,  0.,  0.]),
+        #  21: array([ 0.,  0.,  0.,  0.,  0.,  0.,  0.,  0.]),
+        #  22: array([ 0.,  0.,  0.,  0.,  0.,  0.,  0.,  0.]),
+        #  23: array([ 0.,  0.,  0.,  0.,  0.,  0.,  0.,  0.]),
+        #  24: array([ 0.,  0.,  0.,  0.,  0.,  0.,  0.,  0.]),
+        #  25: array([ 0.,  0.,  0.,  0.,  0.,  0.,  0.,  0.]),
+        #  26: array([ 0.,  0.,  0.,  0.,  0.,  0.,  0.,  0.]),
+        #  27: array([ 0.,  0.,  0.,  0.,  0.,  0.,  0.,  0.]),
+        #  28: array([ 0.,  0.,  0.,  0.,  0.,  0.,  0.,  0.]),
+        #  29: array([ 0.,  0.,  0.,  0.,  0.,  0.,  0.,  0.]),
+        #  30: array([ 0.,  0.,  0.,  0.,  0.,  0.,  0.,  0.]),
+        #  31: array([ 0.,  0.,  0.,  0.,  0.,  0.,  0.,  0.])}
+    
+        MODE = ['std', 'err', 'ramp']
+
+        if chipSel==None:
+            chipSel = self.adcList
+        elif chipSel in self.adcList:
+            chipSel = [chipSel]
+        if not isinstance(chipSel,list):
+            raise ValueError("Invalid parameter")
+        elif isinstance(chipSel,list) and any(cs not in self.adcList for cs in chipSel):
+            raise ValueError("Invalid parameter")
+
+        if taps==True:
+            taps = list(range(32))
+        elif taps in self.adcList:
+            taps = [taps]
+        if not isinstance(taps,list) and taps!=None:
+            raise ValueError("Invalid parameter")
+        elif isinstance(taps,list) and any(cs not in range(32) for cs in taps):
+            raise ValueError("Invalid parameter")
+
+        if mode not in MODE:
+            raise ValueError("Invalid parameter")
+
+        self.select_adc(chipSel)
+        if mode=='ramp':        # ramp mode
+            self.controller.test('en_ramp')
+            taps=None
+            pattern1=None
+            pattern2=None
+        elif pattern1==None and pattern2==None:
+            # synchronization mode
+            self.controller.test('pat_sync')
+            # pattern1 = 0b11110000 when self.RESOLUTION is 8
+            # pattern1 = 0b111111000000 when self.RESOLUTION is 12
+            pattern1 = ((2 ** (self.resolution // 2)) - 1) << (self.resolution // 2)
+            pattern1 = self._signed(pattern1, self.resolution)
+        elif isinstance(pattern1,int) and pattern2==None:
+            # single pattern mode
+
+            if type(self.controller) is HMCAD1520:
+                # test patterns of HMCAD1520 need special cares
+                ofst = 16 - self.resolution
+                reg_p1 = pattern1 << ofst
+            else:
+                reg_p1 = pattern1
+
+            self.controller.test('single_custom_pat', reg_p1)
+            pattern1 = self._signed(pattern1, self.resolution)
+        elif isinstance(pattern1,int) and isinstance(pattern2,int):
+            # dual pattern mode
+
+            if type(self.controller) is HMCAD1520:
+                # test patterns of HMCAD1520 need special cares
+                ofst = 16 - self.resolution
+                reg_p1 = pattern1 << ofst
+                reg_p2 = pattern2 << ofst
+            else:
+                reg_p1 = pattern1
+                reg_p2 = pattern2
+
+            self.controller.test('dual_custom_pat', reg_p1, reg_p2)
+            pattern1 = self._signed(pattern1, self.resolution)
+            pattern2 = self._signed(pattern2, self.resolution)
+        else: 
+            raise ValueError("Invalid parameter")
+
+        results = []
+
+        def _check(data):
+            d = np.array(data).reshape(-1, 8)
+            if mode=='std' and pattern2==None:  # std mode, single pattern
+                r = np.std(d,0)
+            elif mode=='std' and pattern2!=None:    # std mode, dual patterns
+                counts = [np.unique(d[:,i],return_counts=True)[1] for i in range(d.shape[1])]
+                r = [np.sum(np.sort(count)[::-1][2:]) for count in counts]
+            elif mode=='err' and pattern2==None:    # err mode, single pattern
+                r = np.sum(d!=pattern1, 0)
+            elif mode=='err' and pattern2!=None:    # err mode, dual pattern
+                # Try two patterns with different order, and return the
+                # result
+                m1,m2 = np.zeros(d.shape),np.zeros(d.shape)
+                m1[0::2,:],m1[1::2,:]=pattern1,pattern2
+                m2[0::2,:],m2[1::2,:]=pattern2,pattern1
+                r=np.minimum(np.sum(d!=m1,0),np.sum(d!=m2,0))
+            elif mode=='ramp':          # ramp mode
+                diff = d[1:,:]-d[:-1,:]
+                counts=[np.unique(diff[:,ls],return_counts=True)[1] for ls in self.laneList]
+                r = [d.shape[0]-1-sum(counts[ls][:2]) for ls in self.laneList]
+            return r
+
+        if taps == None:
+            self.snapshot()
+            results = [_check(self.read_ram(cs)) for cs in chipSel]
+            results = np.array(results).reshape(len(chipSel),len(self.laneList)).tolist()
+            results = dict(zip(chipSel,results))
+            for cs in chipSel:
+                results[cs] = dict(zip(self.laneList,results[cs]))
+        else:
+            for tap in taps:
+                self.delay(tap, chipSel)
+                self.snapshot()
+                results += [_check(self.read_ram(cs)) for cs in chipSel]
+            results = np.array(results).reshape(-1,len(chipSel),len(self.laneList))
+            results = np.einsum('ijk->jik',results).tolist()
+            results = dict(zip(chipSel,results))
+            for cs in chipSel:
+                results[cs] = dict(zip(taps,[np.array(row) for row in results[cs]]))
+        
+        self.controller.test('off')
+
+        if len(chipSel) == 1:
+            return results[chipSel[0]]
+        else:
+            return results
+
+    def _signed(self, data, res=8):
+        """ Convert unsigned number to signed number
+
+        adc16_interface converts ADC outputs into signed numbers by flipping MSB.
+        Therefore we have to prepare signed-number test patterns as well.
+        E.g.
+            _signed(0xc0,res=8) convert 8-bit unsigned to 8-bit signed
+            _signed(0xc10,res=12)   convert 12-bit unsigned to 16-bit signed
+        """
+
+        if res<=8:
+            width = 8
+        elif res<=16:
+            width = 16
+        elif res<=32:
+            width = 32
+        else:
+            raise ValueError("Invalid parameter")
+
+        data = data & (1 << res) - 1
+        msb = data & (1 << res-1)
+        if msb:
+            return data ^ msb
+        else:
+            offset = (1<<width)-(1<<res-1)
+            data = data + offset
+            if width == 8:
+                data = struct.pack('!B',data)
+                data = struct.unpack('!b',data)
+            elif width == 16:
+                data = struct.pack('!H',data)
+                data = struct.unpack('!h',data)
+            else:   # width == 32
+                data = struct.pack('!I',data)
+                data = struct.unpack('!i',data)
+            return data[0]
+        
+
+    def decide_delay(self, data):
+        """ Decide and return proper setting for delay tap
+
+        Find the tap setting that has the largest margin of error, i.e. the biggest distance
+        to borders (tap=0 and tap=31) and rows with non-zero deviations/mismatches.  The
+        parameter data is a 32 by n numpy array, in which the 1st dimension index indicates
+        the delay tap setting
+        """
+
+        if not isinstance(data,np.ndarray):
+            raise ValueError("Invalid parameter")
+        elif data.ndim==1:
+            data = data.reshape(-1,1)
+        elif data.ndim>2:
+            raise ValueError("Invalid parameter")
+
+        data = np.sum(data,1)
+
+        if all(d != 0 for d in data):
+            return False
+            
+        dist=np.zeros(data.shape)
+        curDist = 0
+        for i in range(data.size):
+            if data[i] != 0:
+                curDist = 0
+            else:
+                curDist += 1
+            dist[i] = curDist
+        curDist = 0
+        for i in list(reversed(range(data.size))):
+            if data[i] != 0:
+                curDist = 0
+            else:
+                curDist += 1
+            if dist[i] > curDist:
+                dist[i] = curDist
+
+        return np.argmax(dist)
+
+    # Line clock also known as bit clock in ADC datasheets
+    def align_line_clock(self, mode='dual_pat'):
+        """ Align the rising edge of line clock with data eye
+
+        And return the tap settings being using
+        """
+
+        MODE = ['lane_wise_single_pat','chip_wise_single_pat','dual_pat']
+
+        if mode not in MODE:
+            raise ValueError("Invalid parameter")
+            
+        taps = []
+
+        if mode == 'lane_wise_single_pat':
+            # Decide lane-wise delay tap under single pattern test mode
+            stds = self.test_patterns(taps=True) # Sweep tap settings and get std
+            for adc in self.adcList:
+                for lane in self.laneList:
+                    vals = np.array(stds[adc].values())[:,lane]
+                    t = self.decide_delay(vals)  # Find a proper tap setting
+                    if not t:
+                        logger.error("ADC{0} lane{1} delay decision failed".format(adc,lane))
+                    else:
+                        self.delay(t,adc,lane)  # Apply the tap setting
+
+        elif mode == 'chip_wise_single_pat':
+            # This method would give all lanes of an ADC the same delay tap setting
+            # decide chip-wise delay tap under single pattern test mode
+            stds = self.test_patterns(taps=True) # Sweep tap settings and get std
+            for adc in self.adcList:
+                vals = np.array(stds[adc].values())
+                t = self.decide_delay(vals)  # Find a proper tap setting
+                if not t:
+                    logger.error("ADC{0} delay decision failed".format(adc))
+                else:
+                    self.delay(t,adc)   # Apply the tap setting
+
+        elif mode == 'dual_pat':    # dual_pat
+            # Fine tune delay tap under dual pattern test mode
+
+            errs = self.test_patterns(taps=True, mode='std', pattern1=self.p1,
+                                      pattern2=self.p2)
+
+            for adc in self.adcList:
+                for lane in self.laneList:
+                    vals = np.array(list(errs[adc].values()))[:,lane]
+                    t = self.decide_delay(vals)  # Find a proper tap setting
+                    if not t:
+                        logger.error("ADC{0} lane{1} delay decision failed".format(adc,lane))
+                    else:
+                        self.delay(t,adc,lane)  # Apply the tap setting
+
+        # Check if line clock aligned
+        errs = self.test_patterns(mode='std', pattern1=self.p1, pattern2=self.p2)
+        if np.all(np.array([adc.values() for adc in errs.values()])==0):
+            logger.info('Line clock of all ADCs aligned.')
+            return True
+        else:
+            logger.error('Line clock NOT aligned.\n{0}'.format(str(errs)))
+            return False
+
+    def align_frame_clock(self):
+        """ Align the frame clock with data frame
+        """
+
+        for u in range(self.resolution * 2):
+            allDone = True
+            errs = self.test_patterns(mode='err', pattern1=self.p1, pattern2=self.p2)
+            for adc in self.adcList:
+                for lane in self.laneList:
+                    if errs[adc][lane]!=0:
+                        self.bitslip(adc,lane)
+                        allDone = False
+            if allDone:
+                break;
+
+        # Check if frame clock aligned
+        errs = self.test_patterns(mode='err', pattern1=self.p1, pattern2=self.p2)
+        if all(all(val==0 for val in adc.values()) for adc in errs.values()):
+            logger.info('Frame clock of all ADCs aligned.')
+            return True
+        else:
+            logger.error('Frame clock NOT aligned.\n{0}'.format(str(errs)))
+            return False
+            