from __future__ import print_function
#from .__version__ import __version__
from .synth import LMX2581
from .adc import *
from .clockswitch import *
from .wishbonedevice import WishBoneDevice
import logging
import numpy as np
import time
import random
#print(__version__)

# There are so many I2C warnings that a new level is defined
# to filter them out
I2CWARNING = logging.INFO - 5
logging.addLevelName('I2CWARNING', I2CWARNING)

HIST_BINS = np.arange(-128, 128) # for histogram of ADC inputs
ERROR_VALUE = -1 # default value for status reports if comms are broken
ERROR_STRING = 'UNKNOWN' # default string for status reports if comms are broken

logger = logging.getLogger(__name__)

# Some codes and docstrings are copied from https://github.com/UCBerkeleySETI/snap_control
class SnapAdc(object):

    # Wishbone address and mask for read
    WB_DICT = [None] * ((0b11 << 2) + 1)

    WB_DICT[0b00 << 2] = {  'G_ZDOK_REV' : 0b11 << 28,
                'ADC16_LOCKED' : 0b11 << 24,
                'G_NUM_UNITS' : 0b1111 << 20,
                'CONTROLLER_REV' : 0b11 << 18,
                'G_ROACH2_REV' : 0b11 << 16,
                'ADC16_ADC3WIRE_REG' : 0b1111111111111111 << 0,}

    WB_DICT[0b01 << 2] = {'ADC16_CTRL_REG' : 0xffffffff << 0}
    WB_DICT[0b10 << 2] = {'ADC16_DELAY_STROBE_REG_H' : 0xffffffff << 0}
    WB_DICT[0b11 << 2] = {'ADC16_DELAY_STROBE_REG_L' : 0xffffffff << 0}

    # Wishbone address and mask for write
    A_WB_W_3WIRE = 0 << 0
    A_WB_W_CTRL = 1 << 0
    A_WB_W_DELAY_STROBE_L = 2 << 0
    A_WB_W_DELAY_STROBE_H = 3 << 0

    M_WB_W_DEMUX_WRITE      = 0b1 << 26
    M_WB_W_DEMUX_MODE       = 0b11 << 24
    M_WB_W_RESET            = 0b1 << 20
    M_WB_W_SNAP_REQ         = 0b1 << 16
    M_WB_W_DELAY_TAP        = 0b11111 << 0
    M_WB_W_ISERDES_BITSLIP_CHIP_SEL = 0b11111111 << 8
    M_WB_W_ISERDES_BITSLIP_LANE_SEL = 0b111 << 5

<<<<<<< HEAD
    SUCCESS = 0
    ERROR_LMX = 1
    ERROR_MMCM = 2
    ERROR_LINE = 3
    ERROR_FRAME = 4
    ERROR_RAMP = 5

    def __init__(self, host, ADC='HMCAD1511', resolution=8, ref=10,
                 logger=None, **kwargs):
        """
        Instantiate an ADC block.

        Inputs:
           host (casperfpga.Casperfpga): Host FPGA
           num_chans (int): Number of channels per ADC chip. Valid values are 1, 2, or 4.
           resolution (int): Bit resolution of the ADC. Valid values are 8, 12.
           ref (float): Reference frequency (in MHz) from which ADC clock is derived. If None, an external sampling clock must be used.
        """
        self.logger = logger
        # Purposely setting ref=None below to prevent LMX object
        # from being attached so we can do it ourselves

        self.resolution = resolution # XXX: At some point, decide which notation to use between resolution and RESOLUTION
=======

    # def __init__(self, interface, device_name, device_info, initialise=False, ref=None):

    def __init__(self, interface, initialize=False, ref=None):
        # self.name = device_name
        device_info = {}
        ADC = 'HMCAD1511'
        # resolution = int(device_info.get('adc_resolution', '8'))
        self.RESOLUTION  = 8
>>>>>>> a1c5c09d
        self.adc = None
        self.lmx = None
        self.clksw = None
        self.ram = None

<<<<<<< HEAD
        self.logger = kwargs.get('logger', logging.getLogger(__name__))
=======
        self.logger = device_info.get('logger',logging.getLogger(__name__))
>>>>>>> a1c5c09d

        # Current delay tap settings for all IDELAYE2
        self.curDelay = None
        
        # host => casperfpga.CasperFpga(hostname/ip)
        self.host = host

        self.A_WB_R_LIST = [self.WB_DICT.index(a) for a in self.WB_DICT if a != None]
        self.adcList = [0, 1, 2]
        self.ramList = ['adc16_wb_ram0', 'adc16_wb_ram1', 'adc16_wb_ram2']
        self.laneList = [0, 1, 2, 3, 4, 5, 6, 7]

<<<<<<< HEAD
        if self.resolution not in [8,12,14]:
            logger.error("Invalid resolution parameter")
            raise ValueError("Invalid resolution parameter")
        
        self.curDelay = [[0]*len(self.laneList)]*len(self.adcList)
=======
        # if resolution not in [8,12,14]:
            # self.logger.error("Invalid parameter")
            # raise ValueError("Invalid parameter")
        # else:
            # self.RESOLUTION = resolution
        
        self.curDelay = np.zeros((len(self.adcList),len(self.laneList)))
>>>>>>> a1c5c09d

        #if ref is not None:
        #    self.lmx = LMX2581(host,'lmx_ctrl', fosc=ref)
        #else:
        #    self.lmx = None

        self.clksw = HMC922(host,'adc16_use_synth')
        self.ram = [WishBoneDevice(host,name) for name in self.ramList]

        if ADC not in ['HMCAD1511','HMCAD1520']:
            raise ValueError("Invalid parameter")

        if ADC == 'HMCAD1511':
            self.adc = HMCAD1511(host,'adc16_controller')
        else:   # 'HMCAD1520'
            self.adc = HMCAD1520(host,'adc16_controller')

        # test pattern for clock aligning
        pats = [0b10101010,0b01010101,0b00000000,0b11111111]
<<<<<<< HEAD
        mask = (1 << (self.resolution // 2)) - 1
        ofst = self.resolution // 2
=======
        mask = (1<<(self.RESOLUTION//2))-1
        ofst = self.RESOLUTION//2
>>>>>>> a1c5c09d
        self.p1 = ((pats[0] & mask) << ofst) + (pats[3] & mask)
        self.p2 = ((pats[1] & mask) << ofst) + (pats[2] & mask)

        # below is from hera_corr_f/blocks.py
        # Attach our own wrapping of LMX
        self.lmx = LMX2581(host, 'lmx_ctrl', fosc=ref)
        self.name            = 'SNAP_adc'
        self.clock_divide    = 1
        self.resolution      = resolution
        self.host = host # the SNAPADC class doesn't directly expose this
        self.working_taps = {}
        self._retry_cnt = 0
        #self._retry = kwargs.get('retry',7)
        self._retry = kwargs.get('retry',20)
        self._retry_wait = kwargs.get('retry_wait',1)

    def set_gain(self, gain):
        """
        Set the coarse gain of the ADC. Allowed values
        are 1, 1.25, 2, 2.5, 4, 5, 8, 10, 12.5, 16, 20, 25, 32, 50.
        """
        gain_map = {
          1    : 0b0000,
          1.25 : 0b0001,
          2    : 0b0010,
          2.5  : 0b0011,
          4    : 0b0100,
          5    : 0b0101,
          8    : 0b0110,
          10   : 0b0111,
          12.5 : 0b1000,
          16   : 0b1001,
          20   : 0b1010,
          25   : 0b1011,
          32   : 0b1100,
          50   : 0b1101
        }

        if gain not in gain_map.keys():
            raise ValueError("Gain %f is not allowed! Only gains %s are allowed" % (gain, gain_map.keys()))

        self.adc.write((gain_map[gain]<<4) + gain_map[gain], 0x2b)

    # OVERWRITING casperfpga.snapadc.SNAPADC.init
    def init(self, sample_rate=500, numChannel=2, verify=False):
        """
        Get SNAP ADCs into working condition
        Supported frequency range: 60MHz ~ 1000MHz. Set resolution to
        None to let init() automatically decide the best resolution.

        1. configuring frequency synthesizer LMX2581
        2. configuring clock source switch HMC922
        3. configuring ADCs HMCAD1511 (support HMCAD1520 in future)
        4. configuring IDELAYE2 and ISERDESE2 inside of FPGA
        5. Testing under dual pattern and ramp mode

        E.g.
            init(1000,1)    1 channel mode, 1Gsps, 8bit, since 1Gsps
                    is only available in 8bit mode
            init(320,2) 2 channel mode, 320Msps, 8bit for HMCAD1511,
                    or 12bit for HMCAD1520
            init(160,4,8)   4 channel mode, 160Msps, 8bit resolution

        Inputs:
           sample_rate (float): Sample rate in MS/s. Default: 500.
        """
<<<<<<< HEAD

        # XXX verify currently not implemented
        self.numChannel = numChannel
        self.interleave_mode = 4 >> numChannel
=======
>>>>>>> a1c5c09d
        if self.lmx is not None:
            self.logger.debug("Reseting frequency synthesizer")
            self.lmx.init()
            self.logger.debug("Disabling Synth output A")
            self.lmx.setWord(1, "OUTA_PD")
            self.logger.debug("Configuring frequency synthesizer")
            assert(self.lmx.setFreq(sample_rate)) # Error if failed

        logger.info("Configuring clock source switch")
        if self.lmx is not None:
            self.clksw.setSwitch('a')
        else:
            self.clksw.setSwitch('b')

        self.logger.debug("Reseting adc_unit")
        self.reset()
        self.selectADC()
        self.logger.debug("Initialising ADCs")
        self.adc.init() # resets: don't set ADC registers before here

        # SNAP only uses one of the 3 ADC chips to provide clocks,
        # set others to lowest drive strength possible and terminate them
        self.selectADC([1,2]) # Talk to the 2nd and 3rd ADCs
        # Please refer to HMCAD1511 datasheet for more details
        # LCLK Termination
        rid, mask = self.adc._getMask('en_lvds_term')
        val = self.adc._set(0x0, 0b1, mask)          # Enable termination.
        rid, mask = self.adc._getMask('term_lclk')
        val = self.adc._set(val, 0b011, mask)        # 94 ohm
        # Frame CLK termination
        rid, mask = self.adc._getMask('term_frame')
        val = self.adc._set(val, 0b011, mask)        # 94 ohm
        self.adc.write(val, rid)
        # LCLK Drive Strength
        rid, mask = self.adc._getMask('ilvds_lclk')
        val = self.adc._set(0x0, 0b011, mask) # 0.5 mA (default)
        # Frame CLK Drive Strength
        rid, mask = self.adc._getMask('ilvds_frame')
        val = self.adc._set(val, 0b011, mask)        # 0.5 mA
        self.adc.write(val, rid)
        # Select all ADCs and continue initialization
        self.selectADC()

        if numChannel==1 and sample_rate<240:
            lowClkFreq = True
        elif numChannel==2 and sample_rate<120:
            lowClkFreq = True
        elif numChannel==4 and sample_rate<60:
            lowClkFreq = True
        # XXX this case already covered above
        #elif numChannel==4 and self.resolution==14 and sample_rate<30:
        #    lowClkFreq = True
        else:
            lowClkFreq = False

        self.logger.debug("Configuring ADC operating mode")
        if type(self.adc) is HMCAD1511:
            self.adc.setOperatingMode(numChannel, 1, lowClkFreq)
        elif type(self.adc) is HMCAD1520:
            self.adc.setOperatingMode(numChannel, 1, lowClkFreq,
                                      self.resolution)

        # ADC init/lmx select messes with FPGA clock, so reprogram
        self.logger.debug('Reprogramming the FPGA for ADCs')
        self.host.transport.prog_user_image()
        self.selectADC()
        self.logger.debug('Reprogrammed')

        # Select the clock source switch again. The reprogramming
        # seems to lose this information
        self.logger.debug('Configuring clock source switch')
        if self.lmx is not None:
            self.clksw.setSwitch('a')
        else:
            self.clksw.setSwitch('b')

        # Snipped off ADC calibration here; it's now in
        # snap_fengine.
        self._retry_cnt = 0
        self.working_taps = {} # initializing invalidates cached values
        return

    def selectADC(self, chipSel=None):
        """ Select one or multiple ADCs

        Select the ADC(s) to be configured. ADCs are numbered by 0, 1, 2...
        E.g. 
            selectADC(0)        # select the 1st ADC
            selectADC(1)        # select two ADCs
            selectADC(2)        # select all ADCs
        """

        # can activate low for HMCAD1511, but inverted in wb_adc16_controller
        if chipSel==None:       # Select all ADC chips
            self.adc.cs = np.bitwise_or.reduce([0b1 << s for s in self.adcList])
        elif isinstance(chipSel, list) and all(s in self.adcList for s in chipSel):
            csList = [0b1 << s for s in self.adcList if s in chipSel]
            self.adc.cs = np.bitwise_or.reduce(csList)
        elif chipSel in self.adcList:
            self.adc.cs = 0b1 << chipSel
        else:
            raise ValueError("Invalid Parameter")

    def setDemux(self, numChannel=1):
        """
        when mode==0: numChannel=4
            data = data[:,[0,4,1,5,2,6,3,7]]
        when mode==1: numChannel=2
            data = data[:,[0,1,4,5,2,3,6,7]]
        when mode==2: numChannel=1
            data = data[:,[0,1,2,3,4,5,6,7]]
        """
        modeMap = {4:0, 2:1, 1:2} # mapping of numChannel to mode
        if numChannel not in modeMap.keys():
            raise ValueError("Invalid Parameter")
        mode = modeMap[numChannel]
        val = self._set(0x0, mode, self.M_WB_W_DEMUX_MODE)
        val = self._set(val, 0b1,  self.M_WB_W_DEMUX_WRITE)
        self.adc._write(val, self.A_WB_W_CTRL)

    def reset(self):
        """ Reset all adc16_interface logics inside FPGA """
        val = self._set(0x0, 0x1, self.M_WB_W_RESET)
        self.adc._write(0x0, self.A_WB_W_CTRL)
        self.adc._write(val, self.A_WB_W_CTRL)
        self.adc._write(0x0, self.A_WB_W_CTRL)

    def snapshot(self):
        """ Save 1024 consecutive samples of each ADC into its corresponding bram """
        # No wat to snapshot a single ADC because the HDL code is designed so
        val = self._set(0x0, 0x1, self.M_WB_W_SNAP_REQ)
        self.adc._write(0x0, self.A_WB_W_CTRL)
        self.adc._write(val, self.A_WB_W_CTRL)
        self.adc._write(0x0, self.A_WB_W_CTRL)

    def calibrateAdcOffset(self):
        self.logger.warning('Operation not supported.')

    def calibrationAdcGain(self):
        self.logger.warning('Operation not supported.')

    def getRegister(self, rid=None):
        if rid==None:
            return [self.getRegister(regId) for regId in self.A_WB_R_LIST]
        elif rid in self.A_WB_R_LIST:
            rval = self.adc._read(rid)
            return {name: self._get(rval,mask) for name, mask in self.WB_DICT[rid].items()}
        else:
            raise ValueError("Invalid Parameter")

    def _get(self, data, mask):
        data = data & mask
        return data // (mask & -mask)

    def _set(self, d1, d2, mask=None):
        # Update some bis of d1 with d2, while keeping other bits unchanged 
        if mask:
            d1 = d1 & ~mask
            d2 = d2 * (mask & -mask)
        return d1 | d2 

    def getWord(self, name):
        rid = self.getRegId(name)
        rval = self.adc._read(rid)
        return self._get(rval, self.WB_DICT[rid][name])

    def getRegId(self, name):
        rid = [d for d in self.A_WB_R_LIST if name in self.WB_DICT[d]]
        if len(rid) == 0:
            raise ValueError("Invalid Parameter")
        else:
            return rid[0]

    def interleave(self, data, mode):
        """ Reorder the data according to the interleaving mode

        E.g.
            data = np.arange(1024).reshape(-1,8)
            interleave(data, 1) # return a one-column numpy array
            interleave(data, 2) # return a two-column numpy array
            interleave(data, 3) # return a four-column numpy array
        """
        return self.adc.interleave(data, mode)

    def readRAM(self, ram=None, signed=True):
        """ Read RAM(s) and return the 1024-sample data 

        E.g.
            readRAM()       # read all RAMs, return a list of arrays
            readRAM(1)      # read the 2nd RAMs, return a 128X8 aray
            readRAM([0,1])  # read 2 RAMs, return two arrays
            readRAM(signed=False)   # return a list of arrays in unsigned format
        """
        if ram==None:       # read all RAMS
            return self.readRAM(self.adcList, signed)
        elif isinstance(ram, list) and all(r in self.adcList for r in ram):
                            # read a list of RAMs
            data = [self.readRAM(r, signed) for r in ram if r in self.adcList]
            return dict(zip(ram, data))
        elif ram in self.adcList:
            if self.resolution > 8:     # ADC_DATA_WIDTH  == 16
                fmt = '!1024' + ('h' if signed else 'B')
                length = 2048
            else:
                fmt = '!1024' + ('b' if signed else 'B') 
                length = 1024
            vals = self.ram[ram]._read(addr=0, size=length)
            vals = np.array(struct.unpack(fmt,vals)).reshape(-1,8)
        else:
            raise ValueError

    # A lane in this method actually corresponds to a "branch" in HMCAD1511 datasheet.
    # But I have to follow the naming convention of signals in casper repo.
    def bitslip(self, chipSel=None, laneSel=None):
        """ Reorder the parallelize data for word-alignment purpose
        
        Reorder the parallelized data by asserting a itslip command to the bitslip 
        submodule of a ISERDES primitive.  Each bitslip command left shift the 
        parallelized data by one bit.

        HMCAD1511/HMCAD1520 lane correspondence
        lane number lane name in ADC datasheet
        0       1a
        1       1b
        2       2a
        3       2b
        4       3a
        5       3b
        6       4a
        7       4b

        E.g.
        .. code-block:: python
            bitslip()       # left shift all lanes of all ADCs
            bitslip(0)      # shift all lanes of the 1st ADC
            bitslip(0,3)        # shift the 4th lane of the 1st ADC
            bitslip([0,1],[3,4])    # shift the 4th and 5th lanes of the 1st
                        # and the 2nd ADCs
        """

        if chipSel == None:
            chipSel = self.adcList
        elif chipSel in self.adcList:
            chipSel = [chipSel]

        if not isinstance(chipSel,list):
            raise ValueError("Invalid parameter")
        elif isinstance(chipSel,list) and any(cs not in self.adcList for cs in chipSel):
            raise ValueError("Invalid parameter")

        if laneSel == None:
            laneSel = self.laneList
        elif laneSel in self.laneList:
            laneSel = [laneSel]

        if not isinstance(laneSel,list):
            raise ValueError("Invalid parameter")
        elif isinstance(laneSel,list) and any(cs not in self.laneList for cs in laneSel):
            raise ValueError("Invalid parameter")

        logger.debug('Bitslip lane {0} of chip {1}'.format(str(laneSel),str(chipSel)))

        for cs in chipSel:
            for ls in laneSel:
                val = self._set(0x0, 0b1 << cs, self.M_WB_W_ISERDES_BITSLIP_CHIP_SEL)
                val = self._set(val, ls, self.M_WB_W_ISERDES_BITSLIP_LANE_SEL)
        
                # The registers related to reset, request, bitslip, and other
                # commands after being set will not be automatically cleared.  
                # Therefore we have to clear them by ourselves.

                self.adc._write(0x0, self.A_WB_W_CTRL)
                if verify:
                    assert(self.adc._read(self.A_WB_W_CTRL) & self.M_WB_W_DELAY_TAP == 0x00)
                self.adc._write(val, self.A_WB_W_CTRL)
                if verify:
                    rv = self.adc._read(self.A_WB_W_CTRL)
                    assert(rv & self.M_WB_W_ISERDES_BITSLIP_CHIP_SEL == val & self.M_WB_W_ISERDES_BITSLIP_CHIP_SEL)
                    assert(rv & self.M_WB_W_ISERDES_BITSLIP_LANE_SEL == val & self.M_WB_W_ISERDES_BITSLIP_LANE_SEL)
                self.adc._write(0x0, self.A_WB_W_CTRL)
                if verify:
                    assert(self.adc._read(self.A_WB_W_CTRL) & self.M_WB_W_DELAY_TAP == 0x00)

    # The ADC16 controller word (the offset in write_int method) 2 and 3 are for delaying 
    # taps of A and B lanes, respectively.
    #
    # Refer to the memory map word 2 and word 3 for clarification.  The memory map was made 
    # for a ROACH design so it has chips A-H.  SNAP 1 design has three chips.
    def delay(self, tap, chipSel=None, laneSel=None, verify=False):
        """ Delay the serial data from ADC LVDS links
        
        Delay the serial data by Xilinx IDELAY primitives
        E.g.
            delay(0)        # Set all delay tap of IDELAY to 0
            delay(4, 1, 7)      # set delay on the 8th lane of the 2nd ADC to 4
            delay(31, [0,1,2], [0,1,2,3,4,5,6,7])
                        # Set all delay taps (in SNAP 1 case) to 31
        """

        if chipSel==None:
            chipSel = self.adcList
        elif chipSel in self.adcList:
            chipSel = [chipSel]
        elif isinstance(chipSel, list) and any(s not in self.adcList for s in chipSel):
            raise ValueError("Invalid parameter")

        if laneSel==None:
            laneSel = self.laneList
        elif laneSel in self.laneList:
            laneSel = [laneSel]
        elif isinstance(laneSel,list) and any(s not in self.laneList for s in laneSel):
            raise ValueError("Invalid parameter")
        elif laneSel not in self.laneList:
            raise ValueError("Invalid parameter")

<<<<<<< HEAD
        if not isinstance(tap, (int, np.int64)):
=======
        if not isinstance(tap, (int, np.integer)):
>>>>>>> a1c5c09d
            raise ValueError("Invalid parameter")
            if isinstance(tap, np.int64):
                tap = int(tap)   # Fix for Py3
 
        strl = ','.join([str(c) for c in laneSel])
        strc = ','.join([str(c) for c in chipSel])
        logger.debug('Set DelayTap of lane {0} of chip {1} to {2}'
                .format(str(laneSel),str(chipSel),tap))

        matc = np.array([(cs*4) for cs in chipSel])

        matla = np.array([int(l//2) for l in laneSel if l%2==0])
        if matla.size:
            mata =  np.repeat(matc.reshape(-1,1),matla.size,1) + \
                np.repeat(matla.reshape(1,-1),matc.size,0)
            vala = np.bitwise_or.reduce([0b1 << s for s in mata.flat])
        else:
            vala = 0
        
        matlb = np.array([int(l//2) for l in laneSel if l%2==1])
        if matlb.size:
            matb =  np.repeat(matc.reshape(-1,1),matlb.size,1) + \
                np.repeat(matlb.reshape(1,-1),matc.size,0)
            valb = np.bitwise_or.reduce([0b1 << s for s in matb.flat])
        else:
            valb = 0

        valt = self._set(0x0, tap, self.M_WB_W_DELAY_TAP)

        # Don't be misled by the naming - "DELAY_STROBE" in casper repo.  It doesn't 
        # generate strobe at all.  You have to manually clear the bits that you set.
        self.adc._write(0x00, self.A_WB_W_CTRL)
        self.adc._write(0x00, self.A_WB_W_DELAY_STROBE_L)
        self.adc._write(0x00, self.A_WB_W_DELAY_STROBE_H)
        if verify:
            assert(self.adc._read(self.A_WB_W_CTRL) & self.M_WB_W_DELAY_TAP == 0x00)
            assert(self.adc._read(self.A_WB_W_DELAY_STROBE_L) == 0x00)
            assert(self.adc._read(self.A_WB_W_DELAY_STROBE_H) == 0x00)
        self.adc._write(valt, self.A_WB_W_CTRL)
        self.adc._write(vala, self.A_WB_W_DELAY_STROBE_L)
        self.adc._write(valb, self.A_WB_W_DELAY_STROBE_H)
        if verify:
            assert(self.adc._read(self.A_WB_W_CTRL) & self.M_WB_W_DELAY_TAP == valt)
            assert(self.adc._read(self.A_WB_W_DELAY_STROBE_L) == vala)
            assert(self.adc._read(self.A_WB_W_DELAY_STROBE_H) == valb)
        self.adc._write(0x00, self.A_WB_W_CTRL)
        self.adc._write(0x00, self.A_WB_W_DELAY_STROBE_L)
        self.adc._write(0x00, self.A_WB_W_DELAY_STROBE_H)
        if verify:
            assert(self.adc._read(self.A_WB_W_CTRL) & self.M_WB_W_DELAY_TAP == 0x00)
            assert(self.adc._read(self.A_WB_W_DELAY_STROBE_L) == 0x00)
            assert(self.adc._read(self.A_WB_W_DELAY_STROBE_H) == 0x00)

        for cs in chipSel:
            for ls in laneSel:
                self.curDelay[cs][ls] = tap

    def test_patterns(self, chipSel=None, taps=None, mode='std', pattern1=None, pattern2=None):
        """ Return a list of std/err for a given tap or a list of taps

        Return the lane-wise standard deviation/error of the data under a given
        tap setting or a list of tap settings.  By default, mode='std', taps=range(32).
        'err' mode with single test pattern check data against the given pattern, while
        'err' mode with dual test patterns guess the counts of the mismatches.
        'guess' because both patterns could come up at first. This method
        always returns the smaller counts.
        'ramp' mode guess the total number of incorrect data. This is implemented based
        on the assumption that in most cases, $cur = $pre + 1. When using 'ramp' mode,
        taps=None

        E.g.
        .. code-block:: python
            testPatterns(taps=True) # Return lane-wise std of all ADCs, taps=range(32)
            testPatterns(0,taps=range(32))
                        # Return lane-wise std of the 1st ADC
            testPatterns([0,1],2)   # Return lane-wise std of the first two ADCs 
                        # with tap = 2
            testPatterns(1, taps=[0,2,3], mode='std')
                        # Return lane-wise stds of the 2nd ADC with
                        # three different tap settings
            testPatterns(2, mode='err', pattern1=0b10101010)
                        # Check the actual data against the given test
                        # pattern without changing current delay tap
                        # setting and return lane-wise error counts of
                        # the 3rd ADC,
            testPatterns(2, mode='err', pattern1=0b10101010, pattern2=0b01010101)
                        # Check the actual data against the given alternate
                        # test pattern without changing current delay tap
                        # setting and return lane-wise error counts of
                        # the 3rd ADC,
            testPatterns(mode='ramp')
                        # Check all ADCs under ramp mode

        """

        # The deviation looks like this:
        # {0: array([ 17.18963055,  17.18963055,  17.18963055,  17.18963055,
        #          13.05692914,  13.05692914,  13.05692914,  13.05692914]),
        #  1: array([ 14.08136755,  14.08136755,  14.08136755,  14.08136755,
        #           7.39798788,   7.39798788,   7.39798788,   7.39798788]),
        #  2: array([ 0.,  0.,  0.,  0.,  0.,  0.,  0.,  0.]),
        #  3: array([ 0.,  0.,  0.,  0.,  0.,  0.,  0.,  0.]),
        #  4: array([ 0.,  0.,  0.,  0.,  0.,  0.,  0.,  0.]),
        #  5: array([ 0.,  0.,  0.,  0.,  0.,  0.,  0.,  0.]),
        #  6: array([ 0.,  0.,  0.,  0.,  0.,  0.,  0.,  0.]),
        #  7: array([ 0.,  0.,  0.,  0.,  0.,  0.,  0.,  0.]),
        #  8: array([ 0.,  0.,  0.,  0.,  0.,  0.,  0.,  0.]),
        #  9: array([ 0.,  0.,  0.,  0.,  0.,  0.,  0.,  0.]),
        #  10: array([ 0.,  0.,  0.,  0.,  0.,  0.,  0.,  0.]),
        #  11: array([ 0.,  0.,  0.,  0.,  0.,  0.,  0.,  0.]),
        #  12: array([ 0.,  0.,  0.,  0.,  0.,  0.,  0.,  0.]),
        #  13: array([ 6.47320197,  7.39906033,  0.        ,  0.        ,  0.        ,
        #          0.        ,  0.        ,  0.        ]),
        #  14: array([ 16.14016176,  16.63835629,   4.66368953,   1.40867846,
        #          75.989443  ,  69.36052029,   6.92820323,   1.40867846]),
        #  15: array([ 49.30397384,  38.93917329,   7.96476616,   7.43487349,
        #          49.32813242,  49.89897448,  24.89428699,  17.29472061]),
        #  16: array([ 45.83336145,  44.495608  ,  25.20036771,  52.85748304,
        #           5.63471383,   0.        ,  45.64965087,  40.04722554]),
        #  17: array([  0.        ,   0.        ,  57.13889616,  24.2960146 ,
        #           0.        ,   0.        ,  65.0524836 ,  30.79302499]),
        #  18: array([  0.        ,   0.        ,   0.        ,   0.        ,
        #           0.        ,   0.        ,  59.11012465,   0.        ]),
        #  19: array([  0.        ,   0.        ,   0.        ,   0.        ,
        #           0.        ,   0.        ,  24.79919354,   0.        ]),
        #  20: array([ 0.,  0.,  0.,  0.,  0.,  0.,  0.,  0.]),
        #  21: array([ 0.,  0.,  0.,  0.,  0.,  0.,  0.,  0.]),
        #  22: array([ 0.,  0.,  0.,  0.,  0.,  0.,  0.,  0.]),
        #  23: array([ 0.,  0.,  0.,  0.,  0.,  0.,  0.,  0.]),
        #  24: array([ 0.,  0.,  0.,  0.,  0.,  0.,  0.,  0.]),
        #  25: array([ 0.,  0.,  0.,  0.,  0.,  0.,  0.,  0.]),
        #  26: array([ 0.,  0.,  0.,  0.,  0.,  0.,  0.,  0.]),
        #  27: array([ 0.,  0.,  0.,  0.,  0.,  0.,  0.,  0.]),
        #  28: array([ 0.,  0.,  0.,  0.,  0.,  0.,  0.,  0.]),
        #  29: array([ 0.,  0.,  0.,  0.,  0.,  0.,  0.,  0.]),
        #  30: array([ 0.,  0.,  0.,  0.,  0.,  0.,  0.,  0.]),
        #  31: array([ 0.,  0.,  0.,  0.,  0.,  0.,  0.,  0.])}
    
        MODE = ['std', 'err', 'ramp']

        if chipSel==None:
            chipSel = self.adcList
        elif chipSel in self.adcList:
            chipSel = [chipSel]
        if not isinstance(chipSel,list):
            raise ValueError("Invalid parameter")
        elif isinstance(chipSel,list) and any(cs not in self.adcList for cs in chipSel):
            raise ValueError("Invalid parameter")

        if taps==True:
<<<<<<< HEAD
=======
            # taps = range(32)
>>>>>>> a1c5c09d
            taps = list(range(32))
        elif taps in self.adcList:
            taps = [taps]
        if not isinstance(taps,list) and taps!=None:
            raise ValueError("Invalid parameter")
        elif isinstance(taps,list) and any(cs not in range(32) for cs in taps):
            raise ValueError("Invalid parameter")

        if mode not in MODE:
            raise ValueError("Invalid parameter")

        self.select_adc(chipSel)
        if mode=='ramp':        # ramp mode
            self.controller.test('en_ramp')
            taps=None
            pattern1=None
            pattern2=None
        elif pattern1==None and pattern2==None:
            # synchronization mode
<<<<<<< HEAD
            self.controller.test('pat_sync')
            # pattern1 = 0b11110000 when self.resolution is 8
            # pattern1 = 0b111111000000 when self.resolution is 12
            pattern1 = ((2 ** (self.resolution // 2)) - 1) << (self.resolution // 2)
            pattern1 = self._signed(pattern1, self.resolution)
=======
            self.adc.test('pat_sync')
            # pattern1 = 0b11110000 when self.RESOLUTION is 8
            # pattern1 = 0b111111000000 when self.RESOLUTION is 12
            pattern1 = ((2**(self.RESOLUTION//2))-1) << (self.RESOLUTION//2)
            pattern1 = self._signed(pattern1,self.RESOLUTION)
>>>>>>> a1c5c09d
        elif isinstance(pattern1,int) and pattern2==None:
            # single pattern mode

            if type(self.controller) is HMCAD1520:
                # test patterns of HMCAD1520 need special cares
                ofst = 16 - self.resolution
                reg_p1 = pattern1 << ofst
            else:
                reg_p1 = pattern1

            self.controller.test('single_custom_pat', reg_p1)
            pattern1 = self._signed(pattern1, self.resolution)
        elif isinstance(pattern1,int) and isinstance(pattern2,int):
            # dual pattern mode

            if type(self.controller) is HMCAD1520:
                # test patterns of HMCAD1520 need special cares
                ofst = 16 - self.resolution
                reg_p1 = pattern1 << ofst
                reg_p2 = pattern2 << ofst
            else:
                reg_p1 = pattern1
                reg_p2 = pattern2

            self.controller.test('dual_custom_pat', reg_p1, reg_p2)
            pattern1 = self._signed(pattern1, self.resolution)
            pattern2 = self._signed(pattern2, self.resolution)
        else: 
            raise ValueError("Invalid parameter")

        results = []

        def _check(data):
            d = np.array(data).reshape(-1, 8)
            if mode=='std' and pattern2==None:  # std mode, single pattern
                r = np.std(d,0)
            elif mode=='std' and pattern2!=None:    # std mode, dual patterns
                counts = [np.unique(d[:,i],return_counts=True)[1] for i in range(d.shape[1])]
                r = [np.sum(np.sort(count)[::-1][2:]) for count in counts]
            elif mode=='err' and pattern2==None:    # err mode, single pattern
                r = np.sum(d!=pattern1, 0)
            elif mode=='err' and pattern2!=None:    # err mode, dual pattern
                # Try two patterns with different order, and return the
                # result
                m1,m2 = np.zeros(d.shape),np.zeros(d.shape)
                m1[0::2,:],m1[1::2,:]=pattern1,pattern2
                m2[0::2,:],m2[1::2,:]=pattern2,pattern1
                r=np.minimum(np.sum(d!=m1,0),np.sum(d!=m2,0))
            elif mode=='ramp':          # ramp mode
                diff = d[1:,:]-d[:-1,:]
                counts=[np.unique(diff[:,ls],return_counts=True)[1] for ls in self.laneList]
                r = [d.shape[0]-1-sum(counts[ls][:2]) for ls in self.laneList]
            return r

        if taps == None:
            self.snapshot()
            results = [_check(self.read_ram(cs)) for cs in chipSel]
            results = np.array(results).reshape(len(chipSel),len(self.laneList)).tolist()
            results = dict(zip(chipSel,results))
            for cs in chipSel:
                results[cs] = dict(zip(self.laneList,results[cs]))
        else:
            for tap in taps:
                self.delay(tap, chipSel)
                self.snapshot()
                results += [_check(self.read_ram(cs)) for cs in chipSel]
            results = np.array(results).reshape(-1,len(chipSel),len(self.laneList))
            results = np.einsum('ijk->jik',results).tolist()
            results = dict(zip(chipSel,results))
            for cs in chipSel:
                results[cs] = dict(zip(taps,[np.array(row) for row in results[cs]]))
        
        self.controller.test('off')

        if len(chipSel) == 1:
            return results[chipSel[0]]
        else:
            return results

    def _signed(self, data, res=8):
        """ Convert unsigned number to signed number

        adc16_interface converts ADC outputs into signed numbers by flipping MSB.
        Therefore we have to prepare signed-number test patterns as well.
        E.g.
            _signed(0xc0,res=8) convert 8-bit unsigned to 8-bit signed
            _signed(0xc10,res=12)   convert 12-bit unsigned to 16-bit signed
        """

        if res<=8:
            width = 8
        elif res<=16:
            width = 16
        elif res<=32:
            width = 32
        else:
            raise ValueError("Invalid parameter")

        data = data & (1 << res) - 1
        msb = data & (1 << res-1)
        if msb:
            return data ^ msb
        else:
            offset = (1<<width)-(1<<res-1)
            data = data + offset
            if width == 8:
                data = struct.pack('!B',data)
                data = struct.unpack('!b',data)
            elif width == 16:
                data = struct.pack('!H',data)
                data = struct.unpack('!h',data)
            else:   # width == 32
                data = struct.pack('!I',data)
                data = struct.unpack('!i',data)
            return data[0]
        

    def decide_delay(self, data):
        """ Decide and return proper setting for delay tap

        Find the tap setting that has the largest margin of error, i.e. the biggest distance
        to borders (tap=0 and tap=31) and rows with non-zero deviations/mismatches.  The
        parameter data is a 32 by n numpy array, in which the 1st dimension index indicates
        the delay tap setting
        """

        if not isinstance(data,np.ndarray):
            raise ValueError("Invalid parameter")
        elif data.ndim==1:
            data = data.reshape(-1,1)
        elif data.ndim>2:
            raise ValueError("Invalid parameter")

        data = np.sum(data,1)

        if all(d != 0 for d in data):
            return False
            
        dist=np.zeros(data.shape, dtype=int)
        curDist = 0
        for i in range(data.size):
            if data[i] != 0:
                curDist = 0
            else:
                curDist += 1
            dist[i] = curDist
        curDist = 0
        for i in list(reversed(range(data.size))):
            if data[i] != 0:
                curDist = 0
            else:
                curDist += 1
            if dist[i] > curDist:
                dist[i] = curDist

        return np.argmax(dist)

<<<<<<< HEAD
    def _find_working_taps(self, ker_size=5, maxtries=5):
        '''Generate a dictionary of working tap values per chip/lane.
        ker: size of convolutional kernel used as a stand-off from
             marginal tap values. Default 7.'''
        nchips, nlanes, ntaps = len(self.adcList), len(self.laneList), 32
        # Make sure we have enough taps to work with, otherwise reinit ADC
        for cnt in range(maxtries):
            try:
                for chip in self.adcList:
                    assert(self.working_taps[chip].size > 0)
                return
            except(KeyError, AssertionError):
                self.logger.info('Not enough working taps. Reinitializing.')
                if len(self.working_taps) > 0:
                    self.init()
                self.working_taps = {}
                h = np.zeros((nchips, ntaps), dtype=int)
                self.setDemux(numChannel=1)
                self.selectADC() # select all chips
                self.adc.test('pat_deskew')
                for t in range(ntaps):
                    for L in self.laneList:
                        for chip in self.adcList:
                            self.delay(t, chip, L)
                    self.snapshot()
                    for chip,d in self.readRAM(signed=False).items():
                        h[chip,t] = (np.sum(d == d[:1], axis=(0,1)) == d.shape[0] * d.shape[1])
                self.selectADC() # select all chips
                self.adc.test('off')
                self.setDemux(numChannel=self.numChannel)
                ker = np.ones(ker_size)
                for chip in self.adcList:
                    # identify taps that work for all lanes of chip
                    taps = np.where(np.convolve(h[chip], ker, 'same') == ker_size)[0]
                    self.working_taps[chip] = taps
        raise RuntimeError('Failed to find working taps.')

    def alignLineClock(self, chips_lanes=None, ker_size=5):
        """Find a tap for the line clock that produces reliable bit
        capture from ADC."""
        if chips_lanes is None:
            chips_lanes = {chip:self.laneList for chip in self.adcList}
        self.logger.info('Aligning line clock on ADCs/lanes: %s' % \
                          str(chips_lanes))
        try:
            self._find_working_taps(ker_size=ker_size)
        except(RuntimeError):
            self.logger.info('Failed to find working taps.')
            return chips_lanes # total failure
        self.setDemux(numChannel=1)
        for chip, lanes in chips_lanes.items():
            self.selectADC(chip)
            taps = self.working_taps[chip]
            tap = random.choice(taps)
            for L in self.laneList: # redo all lanes to be the same
                self.delay(tap, chip, L)
            # Remove from future consideration if tap doesn't work out
            self.working_taps[chip] = taps[np.abs(taps - tap) >= ker_size//2]
            self.logger.info('Setting ADC=%d tap=%s' % (chip, tap))
        self.setDemux(numChannel=self.numChannel)
        return {} # success

    def isLineClockAligned(self):
        errs = self.testPatterns(mode='std',pattern1=self.p1,pattern2=self.p2)

        if np.all(np.array([adc.values() for adc in errs.values()])==0):
            logger.info('Line clock of all ADCs aligned.')
=======
    # Line clock also known as bit clock in ADC datasheets
    def alignLineClock(self, mode='dual_pat'):
        """ Align the rising edge of line clock with data eye

        And return the tap settings being using
        """

        MODE = ['lane_wise_single_pat','chip_wise_single_pat','dual_pat']

        if mode not in MODE:
            raise ValueError("Invalid parameter")
            
        taps = []

        if mode == 'lane_wise_single_pat':
            # Decide lane-wise delay tap under single pattern test mode
            stds = self.testPatterns(taps=True) # Sweep tap settings and get std
            for adc in self.adcList:
                for lane in self.laneList:
                    vals = np.array(list(stds[adc].values()))[:,lane]
                    t = self.decideDelay(vals)  # Find a proper tap setting 
                    if not t:
                        self.logger.error("ADC{0} lane{1} delay decision failed".format(adc,lane))
                    else:
                        self.delay(t,adc,lane)  # Apply the tap setting

        elif mode == 'chip_wise_single_pat':
            # This method would give all lanes of an ADC the same delay tap setting
            # decide chip-wise delay tap under single pattern test mode
            stds = self.testPatterns(taps=True) # Sweep tap settings and get std
            for adc in self.adcList:
                vals = np.array(list(stds[adc].values()))
                t = self.decideDelay(vals)  # Find a proper tap setting 
                if not t:
                    self.logger.error("ADC{0} delay decision failed".format(adc))
                else:
                    self.delay(t,adc)   # Apply the tap setting

        elif mode == 'dual_pat':    # dual_pat
            # Fine tune delay tap under dual pattern test mode

            errs = self.testPatterns(taps=True,mode='std',pattern1=self.p1,
                        pattern2=self.p2)

            for adc in self.adcList:
                for lane in self.laneList:
                    vals = np.array(list(errs[adc].values()))[:,lane]
                    t = self.decideDelay(vals)  # Find a proper tap setting 
                    if not t:
                        self.logger.error("ADC{0} lane{1} delay decision failed".format(adc,lane))
                    else:
                        self.delay(t,adc,lane)  # Apply the tap setting

        return self.isLineClockAligned()

    def isLineClockAligned(self):
        errs = self.testPatterns(mode='std',pattern1=self.p1,pattern2=self.p2)
        if np.all(np.array([list(adc.values()) for adc in errs.values()]) == 0):
>>>>>>> a1c5c09d
            return True
        else:
            logger.error('Line clock NOT aligned.\n{0}'.format(str(errs)))
            return False

    def alignFrameClock(self, chips_lanes=None, retry=True):
        """Align frame clock with data frame."""
        if chips_lanes is None:
            chips_lanes = {chip:self.laneList for chip in self.adcList}
        self.logger.debug('Aligning frame clock on ADCs/lanes: %s' % \
                          str(chips_lanes))
        failed_chips = {}
        self.setDemux(numChannel=1)
        for chip, lanes in chips_lanes.items():
            self.selectADC(chip)
            self.adc.test('dual_custom_pat', self.p1, self.p2)
            ans1 = self._signed(self.p1, self.resolution)
            ans2 = self._signed(self.p2, self.resolution)
            failed_lanes = []
            for cnt in range(2 * self.resolution):
                slipped = False
                self.snapshot() # make bitslip "take" (?!) XXX
                d = self.readRAM(chip).reshape(-1, self.resolution)
                # sanity check: these failures mean line clock errors
                failed_lanes += [L for L in lanes
                        if np.any(d[0::2,L] != d[0,L]) or \
                           np.any(d[1::2,L] != d[1,L])]
                lanes = [L for L in lanes if L not in failed_lanes]
                for lane in lanes:
                    if not d[0,lane] in [ans1, ans2]:
                        if cnt == 2*self.resolution - 1:
                            # Failed on last try
                            failed_lanes += [lane]
                        self.bitslip(chip, lane)
                        slipped = True
                if not slipped:
                    break
            self.adc.test('off')
            if len(failed_lanes) > 0:
                failed_chips[chip] = failed_lanes
        self.setDemux(numChannel=self.numChannel)
        if len(failed_chips) > 0 and retry:
            if self._retry_cnt < self._retry:
                self._retry_cnt += 1
                self.logger.info('retry=%d/%d redo Line on ADCs/lanes: %s' % \
                            (self._retry_cnt, self._retry, failed_chips))
                self.alignLineClock(failed_chips)
                return self.alignFrameClock(failed_chips)
        return failed_chips

    def isFrameClockAligned(self):
        errs = self.testPatterns(mode='err',pattern1=self.p1,pattern2=self.p2)

        if all(all(val==0 for val in adc.values()) for adc in errs.values()):
            logger.info('Frame clock of all ADCs aligned.')
            return True
        else:
            logger.error('Frame clock NOT aligned.\n{0}'.format(str(errs)))
            return False

<<<<<<< HEAD
    def rampTest(self, nchecks=300, retry=False):
        chips = self.adcList
        self.logger.debug('Ramp test on ADCs: %s' % str(chips))
        failed_chips = {}
        self.setDemux(numChannel=1)
        predicted = np.arange(128).reshape(-1,1)
        self.selectADC() # select all chips
        self.adc.test("en_ramp")
        for cnt in range(nchecks):
            self.snapshot()
            for chip,d in self.readRAM(signed=False).items():
                ans = (predicted + d[0,0]) % 256
                failed_lanes = np.sum(d != ans, axis=0)
                if np.any(failed_lanes) > 0:
                    failed_chips[chip] = np.where(failed_lanes)[0]
            if (retry is False) and len(failed_chips) > 0:
                # can bail out if we aren't retrying b/c we don't need list of failures.
                break
        self.selectADC() # select all chips
        self.adc.test('off')
        self.setDemux(numChannel=self.numChannel)
        if len(failed_chips) > 0 and retry:
            if self._retry_cnt < self._retry:
                self._retry_cnt += 1
                self.logger.info('retry=%d/%d redo Line/Frame on ADCs/lanes: %s' % \
                            (self._retry_cnt, self._retry, failed_chips))
                self.alignLineClock(failed_chips)
                self.alignFrameClock(failed_chips)
                return self.rampTest(nchecks=nchecks, retry=retry)
        return failed_chips
=======
    def rampTest(self):
        errs = self.testPatterns(mode='ramp')
        return np.all(np.array([list(adc.values()) for adc in errs.values()])==0)
>>>>>>> a1c5c09d

    def isLaneBonded(self, bondAllAdcs=False):
        """
        Using ramp test mode, check that all lanes are aligned.
        I.e., snap some data, and check that all lanes' counters are
        in sync.
        inputs:
            bondAllAdcs (bool): If True, require all chips to be synchronized.
                                If False, only require lanes within a chip to
                                be mutually synchronized.
        returns: True is aligned, False otherwise
        """
        self.adc.test("en_ramp")
        self.snapshot()
        d = self.readRAM(signed=False)
        ok = True
        for adc in self.adcList:
            if bondAllAdcs:
                ok = ok and (np.all(d[adc][0] == d[self.adcList[0]][0][0]))
            else:
                ok = ok and (np.all(d[adc][0] == d[adc][0][0]))
        self.adc.test("off")
        return ok

    @classmethod
    def from_device_info(cls, parent, initialize=False, **kwargs):
        """
        Process device info and the memory map to get all the necessary info
        and return a SKARAB ADC instance.
        :param parent: The parent device, normally a casperfpga instance
        :param device_name:
        :param device_info:
        :param memorymap_dict:
        :param initialize:
        :param kwargs:
        :return:
        """
        return cls(parent, initialize, **kwargs)<|MERGE_RESOLUTION|>--- conflicted
+++ resolved
@@ -52,7 +52,6 @@
     M_WB_W_ISERDES_BITSLIP_CHIP_SEL = 0b11111111 << 8
     M_WB_W_ISERDES_BITSLIP_LANE_SEL = 0b111 << 5
 
-<<<<<<< HEAD
     SUCCESS = 0
     ERROR_LMX = 1
     ERROR_MMCM = 2
@@ -76,27 +75,12 @@
         # from being attached so we can do it ourselves
 
         self.resolution = resolution # XXX: At some point, decide which notation to use between resolution and RESOLUTION
-=======
-
-    # def __init__(self, interface, device_name, device_info, initialise=False, ref=None):
-
-    def __init__(self, interface, initialize=False, ref=None):
-        # self.name = device_name
-        device_info = {}
-        ADC = 'HMCAD1511'
-        # resolution = int(device_info.get('adc_resolution', '8'))
-        self.RESOLUTION  = 8
->>>>>>> a1c5c09d
         self.adc = None
         self.lmx = None
         self.clksw = None
         self.ram = None
 
-<<<<<<< HEAD
         self.logger = kwargs.get('logger', logging.getLogger(__name__))
-=======
-        self.logger = device_info.get('logger',logging.getLogger(__name__))
->>>>>>> a1c5c09d
 
         # Current delay tap settings for all IDELAYE2
         self.curDelay = None
@@ -109,21 +93,12 @@
         self.ramList = ['adc16_wb_ram0', 'adc16_wb_ram1', 'adc16_wb_ram2']
         self.laneList = [0, 1, 2, 3, 4, 5, 6, 7]
 
-<<<<<<< HEAD
         if self.resolution not in [8,12,14]:
             logger.error("Invalid resolution parameter")
             raise ValueError("Invalid resolution parameter")
         
         self.curDelay = [[0]*len(self.laneList)]*len(self.adcList)
-=======
-        # if resolution not in [8,12,14]:
-            # self.logger.error("Invalid parameter")
-            # raise ValueError("Invalid parameter")
-        # else:
-            # self.RESOLUTION = resolution
-        
-        self.curDelay = np.zeros((len(self.adcList),len(self.laneList)))
->>>>>>> a1c5c09d
+        #self.curDelay = np.zeros((len(self.adcList),len(self.laneList)))
 
         #if ref is not None:
         #    self.lmx = LMX2581(host,'lmx_ctrl', fosc=ref)
@@ -143,13 +118,8 @@
 
         # test pattern for clock aligning
         pats = [0b10101010,0b01010101,0b00000000,0b11111111]
-<<<<<<< HEAD
         mask = (1 << (self.resolution // 2)) - 1
         ofst = self.resolution // 2
-=======
-        mask = (1<<(self.RESOLUTION//2))-1
-        ofst = self.RESOLUTION//2
->>>>>>> a1c5c09d
         self.p1 = ((pats[0] & mask) << ofst) + (pats[3] & mask)
         self.p2 = ((pats[1] & mask) << ofst) + (pats[2] & mask)
 
@@ -216,13 +186,10 @@
         Inputs:
            sample_rate (float): Sample rate in MS/s. Default: 500.
         """
-<<<<<<< HEAD
 
         # XXX verify currently not implemented
         self.numChannel = numChannel
         self.interleave_mode = 4 >> numChannel
-=======
->>>>>>> a1c5c09d
         if self.lmx is not None:
             self.logger.debug("Reseting frequency synthesizer")
             self.lmx.init()
@@ -538,11 +505,7 @@
         elif laneSel not in self.laneList:
             raise ValueError("Invalid parameter")
 
-<<<<<<< HEAD
         if not isinstance(tap, (int, np.int64)):
-=======
-        if not isinstance(tap, (int, np.integer)):
->>>>>>> a1c5c09d
             raise ValueError("Invalid parameter")
             if isinstance(tap, np.int64):
                 tap = int(tap)   # Fix for Py3
@@ -693,10 +656,6 @@
             raise ValueError("Invalid parameter")
 
         if taps==True:
-<<<<<<< HEAD
-=======
-            # taps = range(32)
->>>>>>> a1c5c09d
             taps = list(range(32))
         elif taps in self.adcList:
             taps = [taps]
@@ -716,19 +675,11 @@
             pattern2=None
         elif pattern1==None and pattern2==None:
             # synchronization mode
-<<<<<<< HEAD
             self.controller.test('pat_sync')
             # pattern1 = 0b11110000 when self.resolution is 8
             # pattern1 = 0b111111000000 when self.resolution is 12
             pattern1 = ((2 ** (self.resolution // 2)) - 1) << (self.resolution // 2)
             pattern1 = self._signed(pattern1, self.resolution)
-=======
-            self.adc.test('pat_sync')
-            # pattern1 = 0b11110000 when self.RESOLUTION is 8
-            # pattern1 = 0b111111000000 when self.RESOLUTION is 12
-            pattern1 = ((2**(self.RESOLUTION//2))-1) << (self.RESOLUTION//2)
-            pattern1 = self._signed(pattern1,self.RESOLUTION)
->>>>>>> a1c5c09d
         elif isinstance(pattern1,int) and pattern2==None:
             # single pattern mode
 
@@ -886,7 +837,6 @@
 
         return np.argmax(dist)
 
-<<<<<<< HEAD
     def _find_working_taps(self, ker_size=5, maxtries=5):
         '''Generate a dictionary of working tap values per chip/lane.
         ker: size of convolutional kernel used as a stand-off from
@@ -954,66 +904,6 @@
 
         if np.all(np.array([adc.values() for adc in errs.values()])==0):
             logger.info('Line clock of all ADCs aligned.')
-=======
-    # Line clock also known as bit clock in ADC datasheets
-    def alignLineClock(self, mode='dual_pat'):
-        """ Align the rising edge of line clock with data eye
-
-        And return the tap settings being using
-        """
-
-        MODE = ['lane_wise_single_pat','chip_wise_single_pat','dual_pat']
-
-        if mode not in MODE:
-            raise ValueError("Invalid parameter")
-            
-        taps = []
-
-        if mode == 'lane_wise_single_pat':
-            # Decide lane-wise delay tap under single pattern test mode
-            stds = self.testPatterns(taps=True) # Sweep tap settings and get std
-            for adc in self.adcList:
-                for lane in self.laneList:
-                    vals = np.array(list(stds[adc].values()))[:,lane]
-                    t = self.decideDelay(vals)  # Find a proper tap setting 
-                    if not t:
-                        self.logger.error("ADC{0} lane{1} delay decision failed".format(adc,lane))
-                    else:
-                        self.delay(t,adc,lane)  # Apply the tap setting
-
-        elif mode == 'chip_wise_single_pat':
-            # This method would give all lanes of an ADC the same delay tap setting
-            # decide chip-wise delay tap under single pattern test mode
-            stds = self.testPatterns(taps=True) # Sweep tap settings and get std
-            for adc in self.adcList:
-                vals = np.array(list(stds[adc].values()))
-                t = self.decideDelay(vals)  # Find a proper tap setting 
-                if not t:
-                    self.logger.error("ADC{0} delay decision failed".format(adc))
-                else:
-                    self.delay(t,adc)   # Apply the tap setting
-
-        elif mode == 'dual_pat':    # dual_pat
-            # Fine tune delay tap under dual pattern test mode
-
-            errs = self.testPatterns(taps=True,mode='std',pattern1=self.p1,
-                        pattern2=self.p2)
-
-            for adc in self.adcList:
-                for lane in self.laneList:
-                    vals = np.array(list(errs[adc].values()))[:,lane]
-                    t = self.decideDelay(vals)  # Find a proper tap setting 
-                    if not t:
-                        self.logger.error("ADC{0} lane{1} delay decision failed".format(adc,lane))
-                    else:
-                        self.delay(t,adc,lane)  # Apply the tap setting
-
-        return self.isLineClockAligned()
-
-    def isLineClockAligned(self):
-        errs = self.testPatterns(mode='std',pattern1=self.p1,pattern2=self.p2)
-        if np.all(np.array([list(adc.values()) for adc in errs.values()]) == 0):
->>>>>>> a1c5c09d
             return True
         else:
             logger.error('Line clock NOT aligned.\n{0}'.format(str(errs)))
@@ -1074,7 +964,6 @@
             logger.error('Frame clock NOT aligned.\n{0}'.format(str(errs)))
             return False
 
-<<<<<<< HEAD
     def rampTest(self, nchecks=300, retry=False):
         chips = self.adcList
         self.logger.debug('Ramp test on ADCs: %s' % str(chips))
@@ -1105,11 +994,6 @@
                 self.alignFrameClock(failed_chips)
                 return self.rampTest(nchecks=nchecks, retry=retry)
         return failed_chips
-=======
-    def rampTest(self):
-        errs = self.testPatterns(mode='ramp')
-        return np.all(np.array([list(adc.values()) for adc in errs.values()])==0)
->>>>>>> a1c5c09d
 
     def isLaneBonded(self, bondAllAdcs=False):
         """
