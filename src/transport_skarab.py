--- conflicted
+++ resolved
@@ -89,12 +89,9 @@
 class SkarabProcessorVersionError(ValueError):
     pass
 
-<<<<<<< HEAD
 class NetworkConfigurationError(ValueError):
     pass
 
-=======
->>>>>>> d4291ab1
 # endregion
 
 
@@ -189,7 +186,6 @@
         # self.gbes.append(FortyGbe(self, 0))
         # # self.gbes.append(FortyGbe(self, 0, 0x54000 - 0x4000))
 
-<<<<<<< HEAD
     def _update_response_timeout(self, timeout):
         """
         Method to update the timeout when waiting for responses from SKARABs
@@ -197,10 +193,9 @@
         """
 
         self.timeout = timeout
-=======
+    
     def __del__(self):
         socket_closer("class SkarabTransport __del__", self._skarab_control_sock)
->>>>>>> d4291ab1
 
     @staticmethod
     def test_host_type(host_ip):
@@ -1014,11 +1009,7 @@
 
         except select.error as e:
             self.logger.debug('{}: handling select error {}'.format(
-<<<<<<< HEAD
-                hostname, e.message))
-=======
                 hostname, e))
->>>>>>> d4291ab1
             raise select.error
 
     # low level access functions
@@ -3199,7 +3190,6 @@
                 raw_sensor_data[sd.sensor_list['inlet_temperature_degC']])
             for key, value in sd.sensor_list.items():
                 if 'temperature' in key:
-<<<<<<< HEAD
                     error = check_status_bit(status_bits,
                                              sd.sensor_status_word_location_bit[
                                                  key][0],
@@ -3238,34 +3228,6 @@
                             continue
                         else:
                             self.sensor_data[key] = (-1, 'degC', 'unknown')
-=======
-                    if 'voltage' in key or 'current' in key:
-                        temperature = voltage_current_monitor_temperature_check(
-                            raw_sensor_data[value])
-                        self.sensor_data[
-                            key] = (temperature, 'degC',
-                                    check_temperature(key, temperature,
-                                                      inlet_ref=0))
-                    elif 'hmc' in key:
-                        temperature = struct.unpack(
-                            '!I', struct.pack('!4B',
-                                              *raw_sensor_data[value:value+4]))[0]
-                        self.sensor_data[key] = (-1 if temperature==0xffeeddcc else temperature,
-                                                 'degC',
-                                                 check_temperature(key, temperature, inlet_ref=0))
-
-                    # ignore the mezzanine temperatures as these are unreliable
-                    elif 'mezzanine' in key:
-                        continue
-
-                    else:
-                        temperature = temperature_value_check(
-                            raw_sensor_data[value])
-                        self.sensor_data[key] = (temperature, 'degC',
-                                                 check_temperature(key,
-                                                                   temperature,
-                                                                   inlet_ref=0))
->>>>>>> d4291ab1
 
         def parse_mezzanine_temperatures(raw_sensor_data):
             for key, value in sd.sensor_list.items():
@@ -3316,25 +3278,12 @@
         if response is not None:
             # raw sensor data received from SKARAB
             recvd_sensor_data_values = response.packet['sensor_data']
-<<<<<<< HEAD
             recvd_sensor_status = response.packet['status']
             status_dict = {k: '{:016b}'.format(v)[::-1]
                            for k, v in enumerate(recvd_sensor_status)}
 
             # seems to be an endianess conflict, the words are swapped around
             # the [::-1] reverses this to match the expected bit order
-=======
-            # parse the raw data to extract actual sensor info
-            parse_fan_speeds_generic(recvd_sensor_data_values)
-            parse_fan_speeds_rpm(recvd_sensor_data_values)
-            parse_fan_speeds_pwm(recvd_sensor_data_values)
-            parse_currents(recvd_sensor_data_values)
-            parse_voltages(recvd_sensor_data_values)
-            parse_temperatures(recvd_sensor_data_values)
-
-            # disable mezzanine temperatures as these values are not reliable
-            # parse_mezzanine_temperatures(recvd_sensor_data_values)
->>>>>>> d4291ab1
 
             # parse the raw data to extract actual sensor info
             parse_fan_speeds_rpm(recvd_sensor_data_values, status_dict)
@@ -4478,11 +4427,7 @@
         set_value = (stored_threshold[1] << 8) + stored_threshold[0]
         set_current = set_value * pow(2, scale_factor[0]-32) * 40
 
-<<<<<<< HEAD
         if (set_current <= (trip_threshold+1)) and (set_current >= (trip_threshold-1)):
-=======
-        if set_current == trip_threshold:
->>>>>>> d4291ab1
             # new current trip threshold set successfully
             self.logger.debug("New 1v0 current threshold "
                               "successfully set to {}".format(set_current))
