import logging
import struct
import time
import socket
from time import strptime
import string

import register
import sbram
import snap
import tengbe
import fortygbe
import qdr
import hmc
import katadc
import skarabadc

from attribute_container import AttributeContainer
from utils import parse_fpg, get_hostname, get_kwarg, get_git_info_from_fpg
from transport_katcp import KatcpTransport
from transport_tapcp import TapcpTransport
from transport_skarab import SkarabTransport
from transport_dummy import DummyTransport

from CasperLogHandlers import configure_console_logging, configure_file_logging
from CasperLogHandlers import getLogger


# known CASPER memory-accessible devices and their associated
# classes and containers
CASPER_MEMORY_DEVICES = {
    'xps:bram':         {'class': sbram.Sbram,       'container': 'sbrams'},
    'xps:qdr':          {'class': qdr.Qdr,           'container': 'qdrs'},
    'xps:sw_reg':       {'class': register.Register, 'container': 'registers'},
    'xps:tengbe_v2':    {'class': tengbe.TenGbe,     'container': 'gbes'},
    'xps:ten_gbe':      {'class': tengbe.TenGbe,     'container': 'gbes'},
    'xps:forty_gbe':    {'class': fortygbe.FortyGbe, 'container': 'gbes'},
    'casper:snapshot':  {'class': snap.Snap,         'container': 'snapshots'},
    'xps:hmc':          {'class': hmc.Hmc,           'container': 'hmcs'},
}

CASPER_ADC_DEVICES = {
    'xps:katadc':                   {'class': katadc.KatAdc,        'container': 'adcs'},
    'xps:skarab_adc4x3g_14':        {'class': skarabadc.SkarabAdc,  'container': 'adcs'},
    'xps:skarab_adc4x3g_14_byp':    {'class': skarabadc.SkarabAdc,  'container': 'adcs'},
}

# other devices - blocks that aren't memory devices nor ADCs, but about which we'd
# like to know tagged in the simulink diagram
CASPER_OTHER_DEVICES = {
    'casper:bitsnap':               'bitsnap',
    'casper:dec_fir':               'dec_fir',
    'casper:fft':                   'fft',
    'casper:fft_biplex_real_2x':    'fft_biplex_real_2x',
    'casper:fft_biplex_real_4x':    'fft_biplex_real_4x',
    'casper:fft_wideband_real':     'fft_wideband_real',
    'casper:info':                  'info',
    'casper:pfb_fir':               'pfb_fir',
    'casper:pfb_fir_async':         'pfb_fir_async',
    'casper:pfb_fir_generic':       'pfb_fir_generic',
    'casper:pfb_fir_real':          'pfb_fir_real',
    'casper:spead_pack':            'spead_pack',
    'casper:spead_unpack':          'spead_unpack',
    'casper:vacc':                  'vacc',
    'casper:xeng':                  'xeng',
    'xps:xsg':                      'xps',
}

class UnknownTransportError(Exception):
    pass


class CasperFpga(object):
    """
    A FPGA host board that has a CASPER design running on it. Or will soon have.
    """

    def __init__(self, *args, **kwargs):
        """
        :param args[0] - host: the hostname of this CasperFpga
        """
        if len(args) > 0:
            try:
                kwargs['host'] = args[0]
                kwargs['port'] = args[1]
            except IndexError:
                pass
        self.host, self.bitstream = get_hostname(**kwargs)

        # Need to check if any logger-based parameters have been spec'd
        self.getLogger = getLogger

        try:
            self.logger = kwargs['logger']
        except KeyError:
            # Damn
            result, self.logger = self.getLogger(name=self.host)
            if not result:
                # Problem
                if self.logger.handlers:
                    # Logger already exists
                    warningmsg = 'Logger for {} already exists'.format(self.host)
                    self.logger.warning(warningmsg)
                else:
                    errmsg = 'Problem creating logger for {}'.format(self.host)
                    raise ValueError(errmsg)

        # Allow for different network endianness formats
        try:
            '''
            Should be a character of the following type:
                '@', 'native, native'
                '=', 'native, standard'
                '<', 'little-endian'
                '>', 'big-endian'
                '!', 'network'
            '''
            self.endianness = kwargs['endianness']
        except KeyError:
            # Default to big-endian
            self.endianness = '>'

        # some transports, e.g. Skarab, need to know their parent
        kwargs['parent_fpga'] = self

        # Setup logger to be propagated through transports
        # either set log level manually or default to error
        try:
            self.set_log_level(log_level=kwargs['log_level'])
        except KeyError:
            self.set_log_level(log_level='ERROR')

        # was the transport specified?
        transport = get_kwarg('transport', kwargs)
        if transport:
            self.transport = transport(**kwargs)
        else:
            transport_class = self.choose_transport(self.host)
            self.transport = transport_class(**kwargs)

        # this is just for code introspection
        self.devices = None
        self.memory_devices = None
        self.adc_devices = None
        self.other_devices = None
        self.sbrams = None
        self.qdrs = None
        self.hmcs = None
        self.registers = None
        self.gbes = None
        self.snapshots = None
        self.system_info = None
        self.rcs_info = None
        # /just for introspection

        self._reset_device_info()
        self.logger.debug('%s: now a CasperFpga' % self.host)

        
    def choose_transport(self, host_ip):
        """
        Test whether a given host is a katcp client or a skarab

        :param host_ip:
        """
        self.logger.debug('Trying to figure out what kind of device %s is' % host_ip)
        if host_ip.startswith('CasperDummy'):
            return DummyTransport
        try:
            if SkarabTransport.test_host_type(host_ip):
                self.logger.debug('%s seems to be a SKARAB' % host_ip)
                return SkarabTransport
            elif KatcpTransport.test_host_type(host_ip):
                self.logger.debug('%s seems to be ROACH' % host_ip)
                return KatcpTransport
            elif TapcpTransport.test_host_type(host_ip):
                self.logger.debug('%s seems to be a TapcpTransport' % host_ip)
                return TapcpTransport
            else:
                errmsg = 'Possible that host does not follow one of the \
                            defined casperfpga transport protocols'
                raise UnknownTransportError(errmsg)
        except socket.gaierror:
            raise RuntimeError('Address/host %s makes no sense to '
                               'the OS?' % host_ip)
        except Exception as e:
            raise RuntimeError('Could not connect to host %s: %s' % (host_ip, e.message))

    def connect(self, timeout=None):
        """
        Attempt to connect to a CASPER Hardware Target

        :param timeout: Integer value in seconds
        """
        return self.transport.connect(timeout)

    def disconnect(self):
        """
        Attempt to disconnect from a CASPER Hardware Target
        """
        return self.transport.disconnect()

    # def pdebug(self, message, *args, **kwargs):
    #     if self.isEnabledFor(PDEBUG):
    #         self.log(PDEBUG, message, *args, **kwargs)

    def set_log_level(self, log_level='DEBUG'):
        """
        Generic function to carry out a sanity check on the logging_level
        used to setup the logger

        :param log_level: String input defining the logging_level:
                           
                            Level      | Numeric Value
                            --------------------------
                            CRITICAL   | 50
                            ERROR      | 40
                            WARNING    | 30
                            INFO       | 20
                            DEBUG      | 10
                            NOTSET     | 0
        """
        log_level_numeric = getattr(logging, log_level.upper(), None)
        if not isinstance(log_level_numeric, int):
            raise ValueError('Invalid Log Level: %s' % log_level)
        # else: Continue
        self.logger.setLevel(log_level_numeric)
        infomsg = 'Log level successfully updated to: {}'.format(log_level.upper())
        self.logger.info(infomsg)
        return True

    def read(self, device_name, size, offset=0, unsigned=False, **kwargs):
        """
        Read size-bytes of binary data with carriage-return escape-sequenced.

        :param device_name: name of memory device from which to read
        :param size: how many bytes to read
        :param offset: start at this offset, offset in bytes
        :param kwargs:
        """
        return self.transport.read(device_name, size, offset, unsigned=unsigned, **kwargs)

    def blindwrite(self, device_name, data, offset=0, **kwargs):
        return self.transport.blindwrite(device_name, data, offset, **kwargs)

    def listdev(self):
        """
        Get a list of the memory bus items in this design.

        :return: a list of memory devices
        """
        try:
            return self.transport.listdev()
        except AttributeError:
            return self.memory_devices.keys()

    def deprogram(self):
        """
        The child class will deprogram the FPGA, we just reset out
        device information
        """
        self.transport.deprogram()
        self._reset_device_info()

    def set_igmp_version(self, version):
        """
        Sets version of IGMP multicast protocol to use
        
        * This method is only available to katcp-objects
        
        :param version: IGMP protocol version, 0 for kernel default, 1, 2 or 3
        """
        return self.transport.set_igmp_version(version)

    def upload_to_ram_and_program(self, filename=None, wait_complete=True,
                                  chunk_size=1988, initialise_objects=False):
        """
        Upload an FPG file to RAM and then program the FPGA.
<<<<<<< HEAD

        :param filename: the file to upload
        :param wait_complete: do not wait for this operation, just return after upload
        :return: True or False
=======
        :param filename: The file to upload
        :param wait_complete: Do not wait for this operation, just return
        :param chunk_size: The SKARAB supports 1988, 3976 and 7952 byte programming packets,
                           but old bitfiles only support 1988 (the default)
                           after upload
        :param initialise_objects: Flag included in the event some child objects can be initialised
                                   upon creation/startup of the SKARAB with the new firmware
                                   - e.g. The SKARAB ADC
        :return: Boolean - True/False - Success/Fail
>>>>>>> dc9d2aa2
        """
        if filename is not None:
            self.bitstream = filename
        else:
            filename = self.bitstream

        # TODO: only skarab needs chunk_size, and it can break function calls to to other transport layers
        # TODO: this is a quick fix for now. A more elegant solution is required.
        if self.transport == SkarabTransport:
            rv = self.transport.upload_to_ram_and_program(
                filename=filename, wait_complete=wait_complete, chunk_size=chunk_size)
        else:
            rv = self.transport.upload_to_ram_and_program(
                filename=filename, wait_complete=wait_complete)

        if not wait_complete:
            return True

        if self.bitstream:
            if self.bitstream[-3:] == 'fpg':
                self.get_system_information(filename,
                                            initialise_objects=initialise_objects)

        return rv

    def is_connected(self, **kwargs):
        """
        Is the transport connected to the host?
<<<<<<< HEAD
=======
        :return:
>>>>>>> dc9d2aa2
        """
        return self.transport.is_connected(**kwargs)

    def is_running(self):
        """
        Is the FPGA programmed and running?
<<<<<<< HEAD
=======
        :return:
>>>>>>> dc9d2aa2
        """
        return self.transport.is_running()

    def _reset_device_info(self):
        """
        Reset information of devices this FPGA knows about.
        """
        # device dictionaries:
        #   devices: all of them
        #   memory_devices: only devices on the bus
        #   other_devices: anything not on the bus
        self.devices = {}
        self.memory_devices = {}
        self.adc_devices = {}
        self.other_devices = {}

        # containers
        for container_ in CASPER_MEMORY_DEVICES.values():
            setattr(self, container_['container'], AttributeContainer())

        for container_ in CASPER_ADC_DEVICES.values():
            setattr(self, container_['container'], AttributeContainer())

        # hold misc information about the bof file, program time, etc
        self.system_info = {}
        self.rcs_info = {}

    def test_connection(self):
        """
        Write to and read from the scratchpad to test the connection to the FPGA
        """
        return self.transport.test_connection()

    # def __getattribute__(self, name):
    #     if name == 'registers':
    #         return {self.memory_devices[r].name: self.memory_devices[r]
    #                 for r in self.memory_devices_memory['register']['items']}
    #     return object.__getattribute__(self, name)

    def dram_bulkread(self, device, size, offset):
        """
<<<<<<< HEAD
        
=======

        :return:
>>>>>>> dc9d2aa2
        """
        raise NotImplementedError

    def read_dram(self, size, offset=0):
        """
        Reads data from a ROACH's DRAM. Reads are done up to 1MB at a time.
        The 64MB indirect address register is automatically incremented
        as necessary.

        It returns a string, as per the normal 'read' function.
        ROACH has a fixed device name for the DRAM (dram memory).
        Uses dram_bulkread internally.

        :param size: amount of data to read, in bytes
        :param offset: offset at which to read, in bytes
        :return: binary data string
        """
        data = []
        n_reads = 0
        last_dram_page = -1

        dram_indirect_page_size = (64 * 1024 * 1024)
        # read_chunk_size = (1024*1024)
        self.logger.debug('Reading a total of %8i bytes from offset %8i...' %
                         (size, offset))
        while n_reads < size:
            dram_page = (offset + n_reads) / dram_indirect_page_size
            local_offset = (offset + n_reads) % dram_indirect_page_size
            # local_reads = min(read_chunk_size, size - n_reads,
            #                   dram_indirect_page_size -
            #                   (offset % dram_indirect_page_size))
            local_reads = min(size - n_reads, dram_indirect_page_size -
                              (offset % dram_indirect_page_size))
            if last_dram_page != dram_page:
                self.write_int('dram_controller', dram_page)
                last_dram_page = dram_page
            local_data = self.dram_bulkread('dram_memory',
                                            local_reads, local_offset)
            data.append(local_data)
            self.logger.debug('Reading %8i bytes from indirect '
                              'address %4i at local offset %8i... done.' %
                              (local_reads, dram_page, local_offset))
            n_reads += local_reads
        return ''.join(data)

    def write_dram(self, data, offset=0):
        """
        Writes data to a ROACH's DRAM. Writes are done up to 512KiB at a time.
        The 64MB indirect address register is automatically
        incremented as necessary.
<<<<<<< HEAD

        ROACH has a fixed device name for the DRAM (dram memory) and so the 
=======
        ROACH has a fixed device name for the DRAM (dram memory) and so the
>>>>>>> dc9d2aa2
        user does not need to specify the write register.

        :param data: packed binary string data to write
        :param offset: the offset at which to write
        """
        size = len(data)
        n_writes = 0
        last_dram_page = -1

        dram_indirect_page_size = (64 * 1024 * 1024)
        write_chunk_size = (1024 * 512)
        self.logger.debug('Writing a total of %8i bytes from offset %8i...' %
                         (size, offset))

        while n_writes < size:
            dram_page = (offset + n_writes) / dram_indirect_page_size
            local_offset = (offset + n_writes) % dram_indirect_page_size
            local_writes = min(write_chunk_size, size - n_writes,
                               dram_indirect_page_size -
                               (offset % dram_indirect_page_size))
            self.logger.debug('Writing %8i bytes from indirect address %4i '
                              'at local offset %8i...' % (
                                  local_writes, dram_page, local_offset))
            if last_dram_page != dram_page:
                self.write_int('dram_controller', dram_page)
                last_dram_page = dram_page
            self.blindwrite(
                'dram_memory',
                data[n_writes:n_writes + local_writes], local_offset)
            n_writes += local_writes

    def write(self, device_name, data, offset=0):
        """
        Write data, then read it to confirm a successful write.

        :param device_name: memory device name to write
        :param data: packed binary data string to write
        :param offset: offset at which to write, in bytes
        """
        self.blindwrite(device_name, data, offset)
        
        # TODO: Move this check into the transport layers
        data_format = 'i' if data < 0 else 'I'
        struct_format = '{}{}'.format(self.endianness, data_format)
        str_data = struct.pack(struct_format, data)
        new_data = self.read(device_name, len(str_data), offset, return_unpacked=True)
        
        if new_data[0] != data:
            errmsg = 'Verification of write to {} at offset {} failed. ' \
                    'Wrote 0x{:02X}, read 0x{:02X}'.format(device_name, offset, data, new_data[0])
            self.logger.error(errmsg)
            raise ValueError(errmsg)

        '''
        if type(data) is str:
        
            data_format = 'i' if data < 0 else 'I'
            struct_format = '{}{}'.format(self.endianness, data_format)
            new_data = struct.pack(struct_format, new_data)
            
            
            if new_data != data:
                # TODO - this error message won't show you the problem if
                # it's not in the first word
                # unpacked_wrdata = struct.unpack('>L', data[0:4])[0]
                # unpacked_rddata = struct.unpack('>L', new_data[0:4])[0]
                # Breaking backwards compatibility
                data_format = 'L'
                struct_format = '{}{}'.format(self.endianness, data_format)
                unpacked_wrdata = struct.unpack(struct_format, data[0:4])[0]
                unpacked_rddata = struct.unpack(struct_format, new_data[0:4])[0]
                err_str = 'Verification of write to %s at offset %d failed. ' \
                        'Wrote 0x%08x... but got back 0x%08x.' % (
                            device_name, offset,
                            unpacked_wrdata, unpacked_rddata)
                self.logger.error(err_str)
                raise ValueError(err_str)
        '''


    def read_int(self, device_name, word_offset=0):
        """
        Read an integer from memory device.
<<<<<<< HEAD

        i.e. calls self.read(device_name, size=4, offset=0) and uses 
=======
        i.e. calls self.read(device_name, size=4, offset=0) and uses
>>>>>>> dc9d2aa2
        struct to unpack it into an integer

        :param device_name: device from which to read
        :param word_offset: the 32-bit word offset at which to read
        :return: signed 32-bit integer
        """
        data = self.read(device_name, 4, word_offset * 4, 
                            return_unpacked=True)
        # return struct.unpack('>i', data)[0]
        # Breaking backwards compatibility
        return data[0]

    def read_uint(self, device_name, word_offset=0):
        """
        Read an unsigned integer from memory device.

        :param device_name: device from which to read
        :param word_offset: the 32-bit word offset at which to read
        :return: unsigned 32-bit integer
        """
        data = self.read(device_name, 4, word_offset * 4,
                            unsigned=True, return_unpacked=True)
        # return struct.unpack('>I', data)[0]
        # Breaking backwards compatibility
        return data[0]

    def write_int(self, device_name, integer, blindwrite=False, word_offset=0):
        """
        Writes an integer to the device specified at the offset specified.
        A blind write is optional.

        :param device_name: device to be written
        :param integer: the integer to write
        :param blindwrite: True for blind write, default False
        :param word_offset: the offset at which to write, in 32-bit words
        """
        # careful of packing input data into 32 bit - check range: if
        # negative, must be signed int; if positive over 2^16, must be unsigned
        # int.
        try:
            # data = struct.pack('>i' if integer < 0 else '>I', integer)
            # Breaking backwards compatibility
            if blindwrite:
                self.blindwrite(device_name, integer, word_offset * 4)
            else:
                self.write(device_name, integer, word_offset * 4)
        except Exception as ve:
            self.logger.error('Writing integer %i failed with error: %s' % (
                integer, ve.message))
            raise ValueError('Writing integer %i failed with error: %s' % (
                integer, ve.message))
        
        self.logger.debug('Write_int %8x to register %s at word offset %d '
                          'okay%s.' % (integer, device_name, word_offset,
                          ' (blind)' if blindwrite else ''))

    def _create_memory_devices(self, device_dict, memorymap_dict, legacy_reg_map=True, **kwargs):
        """
        Create memory devices from dictionaries of design information.
        
        :param device_dict: raw dictionary of information from tagged
            blocks in Simulink design, keyed on device name
        :param memorymap_dict: dictionary of information that would have been
            in coreinfo.tab - memory bus information
        """
        # create and add memory devices to the memory device dictionary
        for device_name, device_info in device_dict.items():
            if device_name == '':
                raise NameError('There\'s a problem somewhere, got a blank '
                                'device name?')
            if device_name in self.memory_devices.keys():
                raise NameError('Memory device %s already exists' % device_name)
            # get the class from the known devices, if it exists there
            tag = device_info['tag']
            try:
                known_device_class = CASPER_MEMORY_DEVICES[tag]['class']
                known_device_container = CASPER_MEMORY_DEVICES[tag]['container']
            except KeyError:
                pass
            else:
                if not callable(known_device_class):
                    raise TypeError('%s is not a callable Memory class - '
                                    'that\'s a problem.' % known_device_class)
                new_device = known_device_class.from_device_info(
                    self, device_name, device_info, memorymap_dict, legacy_reg_map=legacy_reg_map)
                if new_device.name in self.memory_devices.keys():
                    raise NameError(
                        'Device called %s of type %s already exists in '
                        'devices list.' % (new_device.name, type(new_device)))
                self.devices[device_name] = new_device
                self.memory_devices[device_name] = new_device
                container = getattr(self, known_device_container)
                setattr(container, device_name, new_device)
                assert id(getattr(container, device_name)) == id(new_device)
                assert id(new_device) == id(self.memory_devices[device_name])
        # allow created devices to update themselves with full device info
        # link control registers, etc
        for name, device in self.memory_devices.items():
            try:
                device.post_create_update(device_dict)
            except AttributeError:  # the device may not have an update function
                pass

    def _create_casper_adc_devices(self, device_dict, initialise=False, **kwargs):
        """
        New method to instantiate CASPER ADC objects and attach them to the
        parent CasperFpga object
        :param device_dict: raw dictionary of information from tagged
        blocks in Simulink design, keyed on device name
        :param initialise: Flag included in the event some child objects can be initialised
                           upon creation/startup of the SKARAB with the new firmware
                           - e.g. The SKARAB ADC's PLL SYNC
        :return: None
        """
        for device_name, device_info in device_dict.items():
            
            if device_name == '':
                raise NameError('There\'s a problem somewhere, got a blank '
                                'device name?')
            if device_name in self.adc_devices.keys():
                raise NameError('ADC device %s already exists' % device_name)
            # get the class from the known devices, if it exists there
            tag = device_info['tag']
            try:
                known_device_class = CASPER_ADC_DEVICES[tag]['class']
                known_device_container = CASPER_ADC_DEVICES[tag]['container']
            except KeyError:
                pass
            else:
                if not callable(known_device_class):
                    errmsg = '{} is not a callable ADC Class'.format(known_device_class)
                    raise TypeError(errmsg)

                new_device = known_device_class.from_device_info(self,
                                device_name, device_info, initialise=initialise)
                
                if new_device.name in self.adc_devices.keys():
                    errmsg = 'Device {} of type {} already exists in \
                             the devices list'.format(new_device.name, type(new_device))

                    raise NameError(errmsg)
                
                self.devices[device_name] = new_device
                self.adc_devices[device_name] = new_device

                container = getattr(self, known_device_container)
                setattr(container, device_name, new_device)
                
                assert id(getattr(container, device_name)) == id(new_device)
                assert id(new_device) == id(self.adc_devices[device_name])
        

    def _create_other_devices(self, device_dict, **kwargs):
        """
        Store non-memory device information in a dictionary

        :param device_dict: raw dictionary of information from tagged
            blocks in Simulink design, keyed on device name
        """
        for device_name, device_info in device_dict.items():
            if device_name == '':
                raise NameError('There\'s a problem somewhere, got a '
                                'blank device name?')
            if device_name in self.other_devices.keys():
                raise NameError('Other device %s already exists.' % device_name)
            if device_info['tag'] in CASPER_OTHER_DEVICES.keys():
                self.devices[device_name] = device_info
                self.other_devices[device_name] = device_info

    def device_names_by_container(self, container_name):
        """
        Return a list of devices in a certain container.
        
        :param container_name: String to search for in containers in memory_devices
        :return: List of strings matching the description
        """
        return [devname for devname, container
                in self.memory_devices.iteritems()
                if container == container_name]

    def devices_by_container(self, container):
        """
        Get devices using container type.
        """
        return getattr(self, container)

    def get_system_information(self, filename=None, fpg_info=None,
                               initialise_objects=False, **kwargs):
        """
        Get information about the design running on the FPGA.
<<<<<<< HEAD

        If filename is given, get it from file, otherwise query the host via KATCP.

        :param filename: fpg filename
        :param fpg_info: a tuple containing device_info and coreinfo dictionaries
=======
        If filename is given, get it from file, otherwise query the
            host via KATCP.
        :param filename: fpg filename
        :param fpg_info: a tuple containing device_info and coreinfo
                         dictionaries
        :param initialise_objects: Flag included in the event some child objects can be initialised
                                   upon creation/startup of the SKARAB with the new firmware
                                   - e.g. The SKARAB ADC's PLL SYNC
        :return: <nothing> the information is populated in the class
>>>>>>> dc9d2aa2
        """
        t_filename, t_fpg_info = \
            self.transport.get_system_information_from_transport()
        filename = filename or t_filename
        fpg_info = fpg_info or t_fpg_info
        if (filename is None) and (fpg_info is None):
            raise RuntimeError('Either filename or parsed fpg data '
                               'must be given.')
        if filename is not None:
            device_dict, memorymap_dict = parse_fpg(filename)
        else:
            device_dict = fpg_info[0]
            memorymap_dict = fpg_info[1]
        # add system registers
        device_dict.update(self._add_sys_registers())
        # reset current devices and create new ones from the new
        # design information
        self._reset_device_info()

        # populate some system information
        try:
            self.system_info.update(device_dict['77777'])
        except KeyError:
            self.logger.warn('No sys info key in design info!')
        # and RCS information if included
        for device_name in device_dict:
            if device_name.startswith('77777_git'):
                name = device_name[device_name.find('_', 10) + 1:]
                if 'git' not in self.rcs_info:
                    self.rcs_info['git'] = {}
                self.rcs_info['git'][name] = device_dict[device_name]

        if '77777_svn' in device_dict:
            self.rcs_info['svn'] = device_dict['77777_svn']

        legacy_reg_map = False
        if type(self.transport) is SkarabTransport:
            # Determine if the new or old register map is used
            new_reg_map_mac_word1_hex = self.transport.read_wishbone(0x54000 + 0x03 * 4)
            old_reg_map_mac_word1_hex = self.transport.read_wishbone(0x54000 + 0x00 * 4)

            if(new_reg_map_mac_word1_hex == 0x650):
                self.logger.debug('Using new 40GbE core register map')
                legacy_reg_map = False
            elif(old_reg_map_mac_word1_hex == 0x650):
                self.logger.debug('Using old 40GbE core register map')
                legacy_reg_map = True
            else:
                self.logger.error('Unknown 40GbE core register map')
                raise ValueError('Unknown register map')

        # Create Register Map
        self._create_memory_devices(device_dict, memorymap_dict,
                                    legacy_reg_map=legacy_reg_map,
                                    initialise=initialise_objects)
        self._create_casper_adc_devices(device_dict, initialise=initialise_objects)
        self._create_other_devices(device_dict, initialise=initialise_objects)
        self.transport.memory_devices = self.memory_devices
        self.transport.post_get_system_information()

    def estimate_fpga_clock(self):
        """
        Get the estimated clock of the running FPGA, in Mhz.

        :return: Float - FPGA Clock speed in MHz
        """
        firstpass = self.read_uint('sys_clkcounter')
        time.sleep(2.0)
        secondpass = self.read_uint('sys_clkcounter')
        if firstpass > secondpass:
            secondpass += (2**32)
        return (secondpass - firstpass) / 2000000.0

    def check_tx_raw(self, wait_time=0.2, checks=10):
        """
        Check to see whether this host is transmitting packets without
        error on all its GbE interfaces.

        :param wait_time: seconds to wait between checks
        :param checks: times to run check
        :return: Boolean - True/False - Success/Fail
        """
        for gbecore in self.gbes:
            if not gbecore.tx_okay(wait_time=wait_time, checks=checks):
                return False
        return True

    def check_rx_raw(self, wait_time=0.2, checks=10):
        """
        Check to see whether this host is receiving packets without
        error on all its GbE interfaces.

        :param wait_time: seconds to wait between checks
        :param checks: times to run check
        """
        for gbecore in self.gbes:
            if not gbecore.rx_okay(wait_time=wait_time, checks=checks):
                return False
        return True

    @staticmethod
    def _add_sys_registers():
        standard_reg = {'tag': 'xps:sw_reg', 'io_dir': 'To Processor',
                        'io_delay': '1', 'sample_period': '1', 'names': 'reg',
                        'bitwidths': '32', 'bin_pts': '0', 'arith_types': '0',
                        'sim_port': 'off', 'show_format': 'off', }
        sys_registers = {'sys_board_id': standard_reg.copy(),
                         'sys_rev': standard_reg.copy(),
                         'sys_rev_rcs': standard_reg.copy(),
                         'sys_scratchpad': standard_reg.copy(),
                         'sys_clkcounter': standard_reg.copy()}
        return sys_registers

    def get_version_info(self):
        """
        :return: List
        """
        if 'git' not in self.rcs_info:
            return []
        if len(self.rcs_info['git']) == 0:
            return []
        git_info = self.rcs_info['git']
        files = git_info.keys()
        old_version = hasattr(git_info[files[0]], 'keys')
        if old_version:
            rv = []
            for filename in files:
                if 'git_info_found' in git_info[filename].keys():
                    if git_info[filename]['git_info_found'] == ['1']:
                        rv.append(
                            (filename, git_info[filename]['commit_hash'][0] +
                             '_' + git_info[filename]['status'][0]))
                    continue
                rv.append((filename, str(git_info[filename])))
            return rv
        else:
            return [(f, git_info[f]) for f in files if f != 'tag']

    def __str__(self):
        """
]
        """
        return self.host

# end<|MERGE_RESOLUTION|>--- conflicted
+++ resolved
@@ -276,12 +276,6 @@
                                   chunk_size=1988, initialise_objects=False):
         """
         Upload an FPG file to RAM and then program the FPGA.
-<<<<<<< HEAD
-
-        :param filename: the file to upload
-        :param wait_complete: do not wait for this operation, just return after upload
-        :return: True or False
-=======
         :param filename: The file to upload
         :param wait_complete: Do not wait for this operation, just return
         :param chunk_size: The SKARAB supports 1988, 3976 and 7952 byte programming packets,
@@ -291,7 +285,6 @@
                                    upon creation/startup of the SKARAB with the new firmware
                                    - e.g. The SKARAB ADC
         :return: Boolean - True/False - Success/Fail
->>>>>>> dc9d2aa2
         """
         if filename is not None:
             self.bitstream = filename
@@ -320,20 +313,14 @@
     def is_connected(self, **kwargs):
         """
         Is the transport connected to the host?
-<<<<<<< HEAD
-=======
         :return:
->>>>>>> dc9d2aa2
         """
         return self.transport.is_connected(**kwargs)
 
     def is_running(self):
         """
         Is the FPGA programmed and running?
-<<<<<<< HEAD
-=======
         :return:
->>>>>>> dc9d2aa2
         """
         return self.transport.is_running()
 
@@ -375,12 +362,8 @@
 
     def dram_bulkread(self, device, size, offset):
         """
-<<<<<<< HEAD
-        
-=======
 
         :return:
->>>>>>> dc9d2aa2
         """
         raise NotImplementedError
 
@@ -431,12 +414,7 @@
         Writes data to a ROACH's DRAM. Writes are done up to 512KiB at a time.
         The 64MB indirect address register is automatically
         incremented as necessary.
-<<<<<<< HEAD
-
-        ROACH has a fixed device name for the DRAM (dram memory) and so the 
-=======
         ROACH has a fixed device name for the DRAM (dram memory) and so the
->>>>>>> dc9d2aa2
         user does not need to specify the write register.
 
         :param data: packed binary string data to write
@@ -520,12 +498,7 @@
     def read_int(self, device_name, word_offset=0):
         """
         Read an integer from memory device.
-<<<<<<< HEAD
-
-        i.e. calls self.read(device_name, size=4, offset=0) and uses 
-=======
         i.e. calls self.read(device_name, size=4, offset=0) and uses
->>>>>>> dc9d2aa2
         struct to unpack it into an integer
 
         :param device_name: device from which to read
@@ -716,13 +689,6 @@
                                initialise_objects=False, **kwargs):
         """
         Get information about the design running on the FPGA.
-<<<<<<< HEAD
-
-        If filename is given, get it from file, otherwise query the host via KATCP.
-
-        :param filename: fpg filename
-        :param fpg_info: a tuple containing device_info and coreinfo dictionaries
-=======
         If filename is given, get it from file, otherwise query the
             host via KATCP.
         :param filename: fpg filename
@@ -732,7 +698,6 @@
                                    upon creation/startup of the SKARAB with the new firmware
                                    - e.g. The SKARAB ADC's PLL SYNC
         :return: <nothing> the information is populated in the class
->>>>>>> dc9d2aa2
         """
         t_filename, t_fpg_info = \
             self.transport.get_system_information_from_transport()
