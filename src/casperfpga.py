--- conflicted
+++ resolved
@@ -156,12 +156,7 @@
         """
         return self.transport.set_igmp_version(version)
 
-<<<<<<< HEAD
     def upload_to_ram_and_program(self, filename=None, **kwargs):
-=======
-    def upload_to_ram_and_program(self, filename=None, port=-1, timeout=10,
-                                  wait_complete=True, skip_verification=False):
->>>>>>> 183511de
         """
         Upload an FPG file to RAM and then program the FPGA.
         :param filename: the file to upload
