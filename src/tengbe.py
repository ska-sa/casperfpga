import logging
import struct
<<<<<<< HEAD

from memory import Memory
from network import Mac, IpAddress
from gbe import Gbe
=======
import numpy as np
from pkg_resources import resource_filename
>>>>>>> 26207dae

from .memory import Memory
from .network import Mac, IpAddress
from .gbe import Gbe

LOGGER = logging.getLogger(__name__)

# Offsets for fields in the memory map, in bytes
OFFSET_CORE_TYPE   = 0x0
OFFSET_BUFFER_SIZE = 0x4
OFFSET_WORD_LEN    = 0x8
OFFSET_MAC_ADDR    = 0xc
OFFSET_IP_ADDR     = 0x14
OFFSET_GW_ADDR     = 0x18
OFFSET_NETMASK     = 0x1c
OFFSET_MC_IP       = 0x20
OFFSET_MC_MASK     = 0x24
OFFSET_BUF_VLD     = 0x28
OFFSET_FLAGS       = 0x2c
OFFSET_PORT        = 0x30
OFFSET_STATUS      = 0x34
OFFSET_CONTROL     = 0x40
OFFSET_ARP_SIZE    = 0x44
OFFSET_TX_PKT_RATE = 0x48
OFFSET_TX_PKT_CNT  = 0x4c
OFFSET_TX_VLD_RATE = 0x50
OFFSET_TX_VLD_CNT  = 0x54
OFFSET_TX_OF_CNT   = 0x58
OFFSET_TX_AF_CNT   = 0x5c
OFFSET_RX_PKT_RATE = 0x60
OFFSET_RX_PKT_CNT  = 0x64
OFFSET_RX_VLD_RATE = 0x68
OFFSET_RX_VLD_CNT  = 0x6c
OFFSET_RX_OF_CNT   = 0x70
OFFSET_RX_AF_CNT   = 0x74
OFFSET_COUNT_RST   = 0x78

OFFSET_ARP_CACHE   = 0x1000
OFFSET_TX_BUFFER   = 0x4000
OFFSET_RX_BUFFER   = 0x8000

# Sizes for fields in the memory map, in bytes
SIZE_CORE_TYPE   = 0x4
SIZE_BUFFER_SIZE = 0x4
SIZE_WORD_LEN    = 0x4
SIZE_MAC_ADDR    = 0x8
SIZE_IP_ADDR     = 0x4
SIZE_GW_ADDR     = 0x4
SIZE_NETMASK     = 0x4
SIZE_MC_IP       = 0x4
SIZE_MC_MASK     = 0x4
SIZE_BUF_AVAIL   = 0x4
SIZE_FLAGS       = 0x4
SIZE_PORT        = 0x4
SIZE_STATUS      = 0x8
SIZE_CONTROL     = 0x8
SIZE_ARP_SIZE    = 0x4
SIZE_TX_PKT_RATE = 0x4
SIZE_TX_PKT_CNT  = 0x4
SIZE_TX_VLD_RATE = 0x4
SIZE_TX_VLD_CNT  = 0x4
SIZE_TX_OF_CNT   = 0x4
SIZE_TX_AF_CNT   = 0x4
SIZE_RX_PKT_RATE = 0x4
SIZE_RX_PKT_CNT  = 0x4
SIZE_RX_VLD_RATE = 0x4
SIZE_RX_VLD_CNT  = 0x4
SIZE_RX_OF_CNT   = 0x4
SIZE_RX_AF_CNT   = 0x4
SIZE_COUNT_RST   = 0x4

SIZE_ARP_CACHE   = 0x3000
SIZE_TX_BUFFER   = 0x4000
SIZE_RX_BUFFER   = 0x4000

class TenGbe(Memory, Gbe):
    """
    To do with the CASPER ten GBE yellow block implemented on FPGAs,
    and interfaced-to via KATCP memory reads/writes.
    """
    def __init__(self, parent, name, address, length_bytes, device_info=None):
        """

        :param parent: Parent object who owns this TenGbe instance
        :param name: Unique name of the instance
        :param address:
        :param length_bytes:
        :param device_info: Information about this device
        """
        Memory.__init__(self, name, 32, address, length_bytes)
        Gbe.__init__(self, parent, name, address, length_bytes, device_info)
        self.memmap_compliant = self._check_memmap_compliance()

    @property
    def mac(self):
        return self.get_gbe_core_details()['mac']

    @property
    def ip_address(self):
        return self.get_gbe_core_details()['ip']

    @property
    def port(self):
        return self.get_gbe_core_details()['fabric_port']

    def _check_memmap_compliance(self):
        """
        Look at the first word of the core's memory map and try to
        figure out if it compliant with the harmonized ethernet map.
        This isn't flawless, but unless the user sets a very weird
        MAC address for their core (which is what the old core's map
        stored in register 0, it should be OK).
        """
        x = self.parent.read(self.name, 4)
        cpu_tx_en, cpu_rx_en, rev, core_type = struct.unpack('4B', x)
        if (cpu_tx_en > 1) or (cpu_rx_en > 1) or ((core_type != 4) and (core_type != 2)):
            return False
        else:
            return True

    def post_create_update(self, raw_device_info):
        """
        Update the device with information not available at creation.

        :param raw_device_info: info about this block that may be useful
        """
        super(TenGbe, self).post_create_update(raw_device_info)
        self.snaps = {'tx': None, 'rx': None}
        for snapshot in self.parent.snapshots:
            if snapshot.name.find(self.name + '_') == 0:
                name = snapshot.name.replace(self.name + '_', '')
                if name == 'txs_ss':
                    self.snaps['tx'] = snapshot.name
                elif name == 'rxs_ss':
                    self.snaps['rx'] = snapshot.name
                else:
                    errmsg = '%s: incorrect snap %s under tengbe ' \
                             'block' % (self.fullname, snapshot.name)
                    LOGGER.error(errmsg)
                    raise RuntimeError(errmsg)

    def read_txsnap(self):
        """
        Read the TX snapshot embedded in this TenGBE yellow block
        """
        return self.snaps['tx'].read(timeout=10)['data']

    def read_rxsnap(self):
        """
        Read the RX snapshot embedded in this TenGBE yellow block
        """
        return self.snaps['rx'].read(timeout=10)['data']

<<<<<<< HEAD
    # def fabric_start(self):
    #    """
    #    Setup the interface by writing to the fabric directly, bypassing tap.
    #    :param self:
    #    :return:
    #    """
    #    if self.tap_running():
    #        log_runtime_error(
    #            LOGGER, 'TAP running on %s, stop tap before '
    #                    'accessing fabric directly.' % self.name)
    #    mac_location = 0x00
    #    ip_location = 0x10
    #    port_location = 0x22
    #    self.parent.write(self.name, self.mac.packed(), mac_location)
    #    self.parent.write(self.name, self.ip_address.packed(), ip_location)
    #    # self.parent.write_int(self.name, self.port, offset = port_location)
=======
    def _memmap_write(self, register, value):
        """ Write to memory map
        :param register: register to write to. Register must be in memmap.
        :param value: Value to write.
        """
        offset   = self.memmap[register]['offset']
        bytesize = self.memmap[register]['size']
        rw_addr  = offset - offset % 4               # Round in case of non 32-bit writes
        ctype    = STRUCT_CTYPES.get(bytesize, 'L')  # Treat as 32-bit if longer than 8B

        if self.memmap[register]['rwflag'] == 'r':
            raise RuntimeError("Warning: %s is read-only!" % register)

        if bytesize in (1, 2):
            n_elem = int(4 / bytesize)
            pcode  = '>%i%s' % (n_elem, ctype)
            current_value  = self.parent.read(self.name, size=4, offset=rw_addr)
            new_arr = list(struct.unpack(pcode, current_value))[::-1]
            new_arr[offset % n_elem] = value
            new_arr = new_arr[::-1]
            packed = struct.pack(pcode, *new_arr)

        elif bytesize in (4, 8):
            if isinstance(value, str):
                packed = value
            else:
                packed = struct.pack('>%s' % ctype, value)
        else:
            raise RuntimeError("Can only write 1,2,4,8 Byte registers with this function.")
        self.parent.blindwrite(self.name, packed, offset=rw_addr)

    def _memmap_read(self, register):
        """ Read from memory map

        :param register: register to read from. Must be in memmap.
        """
        offset   = self.memmap[register]['offset']
        bytesize = self.memmap[register]['size']
        ctype    = STRUCT_CTYPES.get(bytesize)  # Treat as 32-bit if longer than 8B

        if bytesize in (4, 8):
            value = self.parent.read(self.name, size=bytesize, offset=offset)
            value = struct.unpack('>%s' % ctype, value)[0]
        elif bytesize in (1, 2):
            if bytesize == 2 and offset % 4 not in (0, 2):
                raise RuntimeError("Attempted to read 16-bits from 32-bit word with %iB offset. "
                                   "Not supported." % (offset%4))
            read_addr = offset - offset % 4
            value = self.parent.read(self.name, size=4, offset=read_addr)
            valuearr = struct.unpack('>%i%s' % (int(4 / bytesize), ctype), value)
            value = valuearr[::-1][int((offset % 4) / bytesize)]
        else:
            raise RuntimeError("Cannot read %s of size %i: only 1,2,4,8 B supported" % (register, bytesize))
        return value

    def _memmap_read_array(self, register, ctype='L'):
        """ Read array chunk from mem-map """
        offset   = self.memmap[register]['offset']
        bytesize = self.memmap[register]['size']

        if isinstance(ctype, str):
            wsize = STRUCT_CTYPES_TO_B[ctype]
        elif isinstance(ctype, int):
            wsize = ctype
            ctype = STRUCT_CTYPES[ctype]
        else:
            raise RuntimeError('Unknown ctype: %s' % ctype)

        value = self.parent.read(self.name, size=bytesize, offset=offset)
        value = struct.unpack('>%i%s' % (int(bytesize / wsize), ctype), value)
        return value

    def _memmap_write_array(self, register, value, ctype='L'):
        offset   = self.memmap[register]['offset']
        bytesize = self.memmap[register]['size']

        if isinstance(ctype, str):
            wsize = STRUCT_CTYPES_TO_B[ctype]
        elif isinstance(ctype, int):
            wsize = ctype
            ctype = STRUCT_CTYPES[ctype]
        else:
            raise RuntimeError('Unknown ctype: %s' % ctype)

        n_elem = int(bytesize / wsize)  # Differs to n_elem in small bytesize code!
        if len(value) != n_elem:
            raise RuntimeError("Register is %i 32-bit words long, but array is "
                               "of length %i. Make sure these match." % (len(value), n_elem))
        if isinstance(value, str):
            packed = value
        else:
            packed = struct.pack('>%i%s' % (n_elem, ctype), *value)
        self.parent.blindwrite(self.name, packed, offset=offset)

    def configure_core(self, mac, ip, port, gateway=None, subnet_mask=None):
        """
        Configure the interface by writing to its internal configuration registers.

        :param mac: String or Integer input, MAC address (e.g. '02:00:00:00:00:01')
        :param ipaddress: String or Integer input, IP address (eg '10.0.0.1')
        :param port: String or Integer input
        :param gateway: String or Integer input, an IP address
        :param subnet_mask: string or integer, subnet mask (e.g. '255.255.255.0')
        """

        mac_to_write         = Mac(mac).mac_int
        ip_address_to_write  = IpAddress(ip).ip_int
        port_to_write        = port if isinstance(port, int) else int(port)
        gateway_to_write = IpAddress(gateway).ip_int if gateway is not None else 1
        subnet_mask_to_write = IpAddress(subnet_mask).ip_int if subnet_mask is not None else 0xffffff00

        self._memmap_write('MAC_ADDR', mac_to_write)
        self._memmap_write('IP_ADDR',  ip_address_to_write)
        self._memmap_write('NETMASK',  subnet_mask_to_write)
        self._memmap_write('GW_ADDR',  gateway_to_write)
        self._memmap_write('PORT',     port_to_write)

        self.fabric_enable()
        self.fabric_soft_reset_toggle()
>>>>>>> 26207dae

    def dhcp_start(self):
        """
        Configure this interface, then start a DHCP client on ALL interfaces.
        """
        #if self.mac is None:
            # TODO get MAC from EEPROM serial number and assign here
            #self.mac = '0'
        reply, _ = self.parent.transport.katcprequest(
            name='tap-start', request_timeout=5,
            require_ok=True,
            request_args=(self.name, self.name, '0.0.0.0',
                          str(self.port), str(self.mac), ))
        if reply.arguments[0] != 'ok':
            raise RuntimeError('%s: failure starting tap driver.' % self.name)

        reply, _ = self.parent.transport.katcprequest(
            name='tap-arp-config', request_timeout=1,
            require_ok=True,
            request_args=(self.name, 'mode', '0'))
        if reply.arguments[0] != 'ok':
            raise RuntimeError('%s: failure disabling ARP.' % self.name)

        reply, _ = self.parent.transport.katcprequest(
            name='tap-dhcp', request_timeout=30,
            require_ok=True,
            request_args=(self.name, ))
        if reply.arguments[0] != 'ok':
            raise RuntimeError('%s: failure starting DHCP client.' % self.name)

        reply, _ = self.parent.transport.katcprequest(
            name='tap-arp-config', request_timeout=1,
            require_ok=True,
            request_args=(self.name, 'mode', '-1'))
        if reply.arguments[0] != 'ok':
            raise RuntimeError('%s: failure re-enabling ARP.' % self.name)
        # it looks like the command completed without error, so
        # update the basic core details
        self.get_gbe_core_details()

    def tap_start(self, restart=False):
        """
        Program a 10GbE device and start the TAP driver.

        :param restart: stop before starting
        """
        if len(self.name) > 8:
            raise NameError('%s: tap device identifier must be shorter than 9 '
                            'characters..' % self.fullname)
        if restart:
            self.tap_stop()
        if self.tap_running():
            LOGGER.info('%s: tap already running.' % self.fullname)
            return
        LOGGER.info('%s: starting tap driver.' % self.fullname)
        reply, _ = self.parent.transport.katcprequest(
            name='tap-start', request_timeout=-1, require_ok=True,
            request_args=(self.name, self.name, str(self.ip_address),
                          str(self.port), str(self.mac), ))
        if reply.arguments[0] != 'ok':
            raise RuntimeError('%s: failure starting tap driver.' %
                               self.fullname)

    def tap_stop(self):
        """
        Stop a TAP driver.
        """
        if not self.tap_running():
            return
        LOGGER.info('%s: stopping tap driver.' % self.fullname)
        reply, _ = self.parent.transport.katcprequest(
            name='tap-stop', request_timeout=-1,
            require_ok=True, request_args=(self.name, ))
        if reply.arguments[0] != 'ok':
            raise RuntimeError('%s: failure stopping tap '
                               'device.' % self.fullname)

    def tap_info(self):
        """
        Get info on the tap instance running on this interface.
        """
        uninforms = []

        def handle_inform(msg):
            uninforms.append(msg)

        self.parent.unhandled_inform_handler = handle_inform
        _, informs = self.parent.transport.katcprequest(
            name='tap-info', request_timeout=-1,
            require_ok=False, request_args=(self.name, ))
        self.parent.unhandled_inform_handler = None
        # process the tap-info
        if len(informs) == 1:
            return {'name': informs[0].arguments[0],
                    'ip': informs[0].arguments[1]}
        elif len(informs) == 0:
            return {'name': '', 'ip': ''}
        else:
            raise RuntimeError('%s: invalid return from tap-info?' %
                               self.fullname)
        # TODO - this request should return okay if the tap isn't
        # running - it shouldn't fail
        # if reply.arguments[0] != 'ok':
        #     log_runtime_error(LOGGER, 'Failure getting tap info for '
        #                               'device %s." % str(self))

    def tap_running(self):
        """
        Determine if an instance if tap is already running on for this
        ten GBE interface.
        """
        tapinfo = self.tap_info()
        if tapinfo['name'] == '':
            return False
        return True

    def tap_arp_reload(self):
        """
        Have the tap driver reload its ARP table right now.
        """
        reply, _ = self.parent.transport.katcprequest(
            name="tap-arp-reload", request_timeout=-1,
            require_ok=True, request_args=(self.name, ))
        if reply.arguments[0] != 'ok':
            raise RuntimeError('Failure requesting ARP reload for tap '
                               'device %s.' % str(self))

    def multicast_receive(self, ip_str, group_size):
        """
        Send a request to KATCP to have this tap instance send a multicast
        group join request.

        :param ip_str: A dotted decimal string representation of the base
            mcast IP address.
        :param group_size: An integer for how many mcast addresses from
            base to respond to.
        """
        # mask = 255*(2 ** 24) + 255*(2 ** 16) + 255*(2 ** 8) + (255-group_size)
        # self.parent.write_int(self.name, str2ip(ip_str), offset=12)
        # self.parent.write_int(self.name, mask, offset=13)

        # mcast_group_string = ip_str + '+' + str(group_size)
        mcast_group_string = ip_str
        reply, _ = self.parent.transport.katcprequest(
            'tap-multicast-add', -1, True, request_args=(self.name, 'recv',
                                                         mcast_group_string, ))
        if reply.arguments[0] == 'ok':
            if mcast_group_string not in self.multicast_subscriptions:
                self.multicast_subscriptions.append(mcast_group_string)
            return
        else:
            raise RuntimeError('%s: failed adding multicast receive %s to '
                               'tap device.' % (self.fullname,
                                                mcast_group_string))

    def multicast_remove(self, ip_str):
        """
        Send a request to be removed from a multicast group.

        :param ip_str: A dotted decimal string representation of the base
            mcast IP address.
        """
        try:
            reply, _ = self.parent.transport.katcprequest(
                'tap-multicast-remove', -1, True,
                request_args=(self.name, IpAddress.str2ip(ip_str), ))
        except:
            raise RuntimeError('%s: tap-multicast-remove does not seem to '
                               'be supported on %s' % (self.fullname,
                                                       self.parent.host))
        if reply.arguments[0] == 'ok':
            if ip_str not in self.multicast_subscriptions:
                LOGGER.warning(
                    '%s: That is odd, %s removed from mcast subscriptions, but '
                    'it was not in its list of sbscribed addresses.' % (
                        self.fullname, ip_str))
                self.multicast_subscriptions.remove(ip_str)
            return
        else:
            raise RuntimeError('%s: failed removing multicast address %s '
                               'from tap device' % (self.fullname,
                                                    IpAddress.str2ip(ip_str)))

    def _fabric_enable_disable(self, target_val):
        """

        :param target_val:
        """
        if self.memmap_compliant:
            word_bytes = list(
                struct.unpack('>4B', self.parent.read(self.name, 4, OFFSET_FLAGS)))
            if word_bytes[3] == target_val:
                return
            word_bytes[3] = target_val
            word_packed = struct.pack('>4B', *word_bytes)
            self.parent.write(self.name, word_packed, OFFSET_FLAGS)
        else:
            # 0x20 or (0x20 / 4)? What was the /4 for?
            word_bytes = list(
                struct.unpack('>4B', self.parent.read(self.name, 4, 0x20)))
            if word_bytes[1] == target_val:
                return
            word_bytes[1] = target_val
            word_packed = struct.pack('>4B', *word_bytes)
            self.parent.write(self.name, word_packed, 0x20)

    def fabric_enable(self):
        """
        Enable the core fabric
        """
        self._fabric_enable_disable(1)

    def fabric_disable(self):
        """
        Enable the core fabric
        """
        self._fabric_enable_disable(0)

    def fabric_soft_reset_toggle(self):
        """
        Toggle the fabric soft reset
        """
        if self.memmap_compliant:
            word_bytes = struct.unpack('>4B', self.parent.read(self.name, 4, OFFSET_FLAGS))
            word_bytes = list(word_bytes)

            def write_val(val):
                word_bytes[1] = val
                word_packed = struct.pack('>4B', *word_bytes)
                if val == 0:
                    self.parent.write(self.name, word_packed, OFFSET_FLAGS)
                else:
                    self.parent.blindwrite(self.name, word_packed, OFFSET_FLAGS)
            if word_bytes[1] == 1:
                write_val(0)
            write_val(1)
            write_val(0)
        else:
            word_bytes = struct.unpack('>4B', self.parent.read(self.name, 4, 0x20))
            word_bytes = list(word_bytes)

            def write_val(val):
                word_bytes[0] = val
                word_packed = struct.pack('>4B', *word_bytes)
                if val == 0:
                    self.parent.write(self.name, word_packed, 0x20)
                else:
                    self.parent.blindwrite(self.name, word_packed, 0x20)
            if word_bytes[0] == 1:
                write_val(0)
            write_val(1)
            write_val(0)

    def get_gbe_core_details(self, read_arp=False, read_cpu=False):
        """
        Get 10GbE core details.
        assemble struct for header stuff...

        .. code-block:: python

            \"\"\"
            0x00 - 0x07: MAC address
            0x08 - 0x0b: Not used
            0x0c - 0x0f: Gateway addr
            0x10 - 0x13: IP addr
            0x14 - 0x17: Not assigned
            0x18 - 0x1b: Buffer sizes
            0x1c - 0x1f: Not assigned
            0x20    :    Soft reset (bit 0)
            0x21    :    Fabric enable (bit 0)
            0x22 - 0x23: Fabric port
            0x24 - 0x27: XAUI status (bit 2,3,4,5 = lane sync, bit6 = chan_bond)
            0x28 - 0x2b: PHY config
            0x28    :    RX_eq_mix
            0x29    :    RX_eq_pol
            0x2a    :    TX_preemph
            0x2b    :    TX_diff_ctrl
            0x30 - 0x33: Multicast IP RX base address
            0x34 - 0x37: Multicast IP mask
            0x38 - 0x3b: Subnet mask
            0x1000  :    CPU TX buffer
            0x2000  :    CPU RX buffer
            0x3000  :    ARP tables start
            word_width = 8
            \"\"\"
            self.add_field(Bitfield.Field('mac0', 0,            word_width,                 0, 0 * word_width))
            self.add_field(Bitfield.Field('mac1', 0,            word_width,                 0, 1 * word_width))
            self.add_field(Bitfield.Field('mac2', 0,            word_width,                 0, 2 * word_width))
            self.add_field(Bitfield.Field('mac3', 0,            word_width,                 0, 3 * word_width))
            self.add_field(Bitfield.Field('mac4', 0,            word_width,                 0, 4 * word_width))
            self.add_field(Bitfield.Field('mac5', 0,            word_width,                 0, 5 * word_width))
            self.add_field(Bitfield.Field('mac6', 0,            word_width,                 0, 6 * word_width))
            self.add_field(Bitfield.Field('mac7', 0,            word_width,                 0, 7 * word_width))
            self.add_field(Bitfield.Field('unused_1', 0,        (0x0c - 0x08) * word_width, 0, 8 * word_width))
            self.add_field(Bitfield.Field('gateway_ip0', 0,     word_width,                 0, 0x0c * word_width))
            self.add_field(Bitfield.Field('gateway_ip1', 0,     word_width,                 0, 0x0d * word_width))
            self.add_field(Bitfield.Field('gateway_ip2', 0,     word_width,                 0, 0x0e * word_width))
            self.add_field(Bitfield.Field('gateway_ip3', 0,     word_width,                 0, 0x0f * word_width))
            self.add_field(Bitfield.Field('ip0', 0,             word_width,                 0, 0x10 * word_width))
            self.add_field(Bitfield.Field('ip1', 0,             word_width,                 0, 0x11 * word_width))
            self.add_field(Bitfield.Field('ip2', 0,             word_width,                 0, 0x12 * word_width))
            self.add_field(Bitfield.Field('ip3', 0,             word_width,                 0, 0x13 * word_width))
            self.add_field(Bitfield.Field('unused_2', 0,        (0x18 - 0x14) * word_width, 0, 0x14 * word_width))
            self.add_field(Bitfield.Field('buf_sizes', 0,       (0x1c - 0x18) * word_width, 0, 0x18 * word_width))
            self.add_field(Bitfield.Field('unused_3', 0,        (0x20 - 0x1c) * word_width, 0, 0x1c * word_width))
            self.add_field(Bitfield.Field('soft_reset', 2,      1,                          0, 0x20 * word_width))
            self.add_field(Bitfield.Field('fabric_enable', 2,   1,                          0, 0x21 * word_width))
            self.add_field(Bitfield.Field('port', 0,            (0x24 - 0x22) * word_width, 0, 0x22 * word_width))
            self.add_field(Bitfield.Field('xaui_status', 0,     (0x28 - 0x24) * word_width, 0, 0x24 * word_width))
            self.add_field(Bitfield.Field('rx_eq_mix', 0,       word_width,                 0, 0x28 * word_width))
            self.add_field(Bitfield.Field('rq_eq_pol', 0,       word_width,                 0, 0x29 * word_width))
            self.add_field(Bitfield.Field('tx_preempth', 0,     word_width,                 0, 0x2a * word_width))
            self.add_field(Bitfield.Field('tx_diff_ctrl', 0,    word_width,                 0, 0x2b * word_width))
            #self.add_field(Bitfield.Field('buffer_tx', 0,       0x1000 * word_width,        0, 0x1000 * word_width))
            #self.add_field(Bitfield.Field('buffer_rx', 0,       0x1000 * word_width,        0, 0x2000 * word_width))
            #self.add_field(Bitfield.Field('arp_table', 0,       0x1000 * word_width,        0, 0x3000 * word_width))
        """
        if self.memmap_compliant:
            data = self.parent.read(self.name, 16384)
            data = list(struct.unpack('>16384B', data))
            returnval = {
                'ip_prefix': '%i.%i.%i.' % (data[0x14], data[0x15], data[0x16]),
                'ip': IpAddress('%i.%i.%i.%i' % (data[0x14], data[0x15], 
                                                 data[0x16], data[0x17])),
                'subnet_mask': IpAddress('%i.%i.%i.%i' % (
                                  data[0x1c], data[0x1d], data[0x1e], data[0x1f])),
                'mac': Mac('%i:%i:%i:%i:%i:%i' % (data[0x0e], data[0x0f],
                                                  data[0x10], data[0x11],
                                                  data[0x12], data[0x13])),
                'gateway_ip': IpAddress('%i.%i.%i.%i' % (data[0x18], data[0x19],
                                                         data[0x1a], data[0x1b])),
                'fabric_port': ((data[0x32] << 8) + (data[0x33])),
                'fabric_en': bool(data[0x2f] & 1),
                'multicast': {'base_ip': IpAddress('%i.%i.%i.%i' % (
                    data[0x20], data[0x21], data[0x22], data[0x23])),
                              'ip_mask': IpAddress('%i.%i.%i.%i' % (
                                  data[0x24], data[0x25], data[0x26], data[0x27])),
                              'rx_ips': []}
            }
        else:
            data = self.parent.read(self.name, 16384)
            data = list(struct.unpack('>16384B', data))
            returnval = {
                'ip_prefix': '%i.%i.%i.' % (data[0x10], data[0x11], data[0x12]),
                'ip': IpAddress('%i.%i.%i.%i' % (data[0x10], data[0x11], 
                                                 data[0x12], data[0x13])),
                'subnet_mask': IpAddress('%i.%i.%i.%i' % (
                                  data[0x38], data[0x39], data[0x3a], data[0x3b])),
                'mac': Mac('%i:%i:%i:%i:%i:%i' % (data[0x02], data[0x03],
                                                  data[0x04], data[0x05],
                                                  data[0x06], data[0x07])),
                'gateway_ip': IpAddress('%i.%i.%i.%i' % (data[0x0c], data[0x0d],
                                                         data[0x0e], data[0x0f])),
                'fabric_port': ((data[0x22] << 8) + (data[0x23])),
                'fabric_en': bool(data[0x21] & 1),
                'xaui_lane_sync': [bool(data[0x27] & 4), bool(data[0x27] & 8),
                                   bool(data[0x27] & 16), bool(data[0x27] & 32)],
                'xaui_status': [data[0x24], data[0x25], data[0x26], data[0x27]],
                'xaui_chan_bond': bool(data[0x27] & 64),
                'xaui_phy': {'rx_eq_mix': data[0x28], 'rx_eq_pol': data[0x29],
                             'tx_preemph': data[0x2a], 'tx_swing': data[0x2b]},
                'multicast': {'base_ip': IpAddress('%i.%i.%i.%i' % (
                    data[0x30], data[0x31], data[0x32], data[0x33])),
                              'ip_mask': IpAddress('%i.%i.%i.%i' % (
                                  data[0x34], data[0x35], data[0x36], data[0x37])),
                              'rx_ips': []}
            }
            possible_addresses = [int(returnval['multicast']['base_ip'])]
            mask_int = int(returnval['multicast']['ip_mask'])
            for ctr in range(32):
                mask_bit = (mask_int >> ctr) & 1
                if not mask_bit:
                    new_ips = []
                    for ip in possible_addresses:
                        new_ips.append(ip & (~(1 << ctr)))
                        new_ips.append(new_ips[-1] | (1 << ctr))
                    possible_addresses.extend(new_ips)
            tmp = list(set(possible_addresses))
            for ip in tmp:
                returnval['multicast']['rx_ips'].append(IpAddress(ip))
        if read_arp:
            returnval['arp'] = self.get_arp_details(data)
        if read_cpu:
            returnval.update(self.get_cpu_details(data))
        self.core_details = returnval
        return returnval

<<<<<<< HEAD
    def get_arp_details(self, port_dump=None):
        """
        Get ARP details from this interface.

        :param port_dump: A list of raw bytes from interface memory.
        :type port_dump: list
        """
        if self.memmap_compliant:
            arp_addr = OFFSET_ARP_CACHE
        else:
            arp_addr = 0x3000

        if port_dump is None:
            port_dump = self.parent.read(self.name, 16384)
            port_dump = list(struct.unpack('>16384B', port_dump))
        returnval = []
        for addr in range(256):
            mac = []
            for ctr in range(2, 8):
                mac.append(port_dump[arp_addr + (addr * 8) + ctr])
            returnval.append(mac)
        return returnval
=======
    def get_arp_details(self, N=256):
        """ Get ARP details from this interface. """
        arp_table = self._memmap_read_array('ARP_CACHE', ctype='Q')
        return list(map(Mac, arp_table[:N]))
>>>>>>> 26207dae

    def get_cpu_details(self, port_dump=None):
        """
        Read details of the CPU buffers.

        :param port_dump:
        """
        #TODO Not memmap compliant
        if port_dump is None:
            port_dump = self.parent.read(self.name, 16384)
            port_dump = list(struct.unpack('>16384B', port_dump))
        returnval = {'cpu_tx': {}}
        for ctr in range(4096 / 8):
            tmp = []
            for ctr2 in range(8):
                tmp.append(port_dump[4096 + (8 * ctr) + ctr2])
            returnval['cpu_tx'][ctr*8] = tmp
        returnval['cpu_rx_buf_unack_data'] = port_dump[6 * 4 + 3]
        returnval['cpu_rx'] = {}
        for ctr in range(port_dump[6 * 4 + 3] + 8):
            tmp = []
            for ctr2 in range(8):
                tmp.append(port_dump[8192 + (8 * ctr) + ctr2])
            returnval['cpu_rx'][ctr * 8] = tmp
        return returnval

    def set_single_arp_entry(self, ip, mac):
        """
        Set a single MAC address entry in the ARP table.

        :param ip (string) : IP whose MAC we should set. E.g. '10.0.1.123'
        :param mac (int)   : MAC address to associate with this IP. Eg. 0x020304050607
        """
        arp_addr = self.memmap['ARP_CACHE']['offset']
        arp_addr += 8*int(ip.split('.')[-1])
        mac_pack = struct.pack('>Q', mac)
        self.parent.write(self.name, mac_pack, offset=arp_addr)

    def set_arp_table(self, macs):
        """Set the ARP table with a list of MAC addresses. The list, `macs`,
        is passed such that the zeroth element is the MAC address of the
        device with IP XXX.XXX.XXX.0, and element N is the MAC address of the
        device with IP XXX.XXX.XXX.N"""
        if self.memmap_compliant:
            arp_addr = OFFSET_ARP_CACHE
        else:
            arp_addr = 0x3000
        macs = list(macs)
        macs_pack = struct.pack('>%dQ' % (len(macs)), *macs)
        self.parent.write(self.name, macs_pack, offset=arp_addr)

# end<|MERGE_RESOLUTION|>--- conflicted
+++ resolved
@@ -1,20 +1,22 @@
 import logging
 import struct
-<<<<<<< HEAD
-
-from memory import Memory
-from network import Mac, IpAddress
-from gbe import Gbe
-=======
+
 import numpy as np
 from pkg_resources import resource_filename
->>>>>>> 26207dae
 
 from .memory import Memory
 from .network import Mac, IpAddress
 from .gbe import Gbe
 
 LOGGER = logging.getLogger(__name__)
+
+LOGGER = logging.getLogger(__name__)
+
+STRUCT_CTYPES = {1: 'B', 2: 'H', 4: 'L', 8: 'Q'}
+STRUCT_CTYPES_TO_B = {'B': 1, 'H': 2, 'L': 4, 'Q': 8}
+
+TENGBE_UNIFIED_MMAP_TXT = resource_filename('casperfpga', 'tengbe_mmap.txt')
+TENGBE_MMAP_LEGACY_TXT  = resource_filename('casperfpga', 'tengbe_mmap_legacy.txt')
 
 # Offsets for fields in the memory map, in bytes
 OFFSET_CORE_TYPE   = 0x0
@@ -84,6 +86,27 @@
 SIZE_TX_BUFFER   = 0x4000
 SIZE_RX_BUFFER   = 0x4000
 
+def read_memory_map_definition(filename):
+    """ Read memory map definition from text file.
+
+    Returns a python dictionary:
+        {REGISTER_NAME1: {'offset': offset, 'size': size, 'rwflag': rwflag},
+         REGISTER_NAME2: {'offset': offset, 'size': size, 'rwflag': rwflag}
+         ...}
+
+    Notes:
+        Used by TenGbe.configure_core() to write to mmap.
+    """
+    mmap_arr = np.genfromtxt(filename, dtype='str', skip_header=1)
+    mmap_keys    = list(mmap_arr[:, 0])
+    mmap_offsets = [int(x, 0) for x in mmap_arr[:, 1]]
+    mmap_size    = [int(x, 0) for x in mmap_arr[:, 2]]
+    mmap_rw      = list(mmap_arr[:, 3])
+    mmap  = {}
+    for ii, k in enumerate(mmap_keys):
+        mmap[k] = {'offset': mmap_offsets[ii], 'size': mmap_size[ii], 'rwflag': mmap_rw[ii]}
+    return mmap
+
 class TenGbe(Memory, Gbe):
     """
     To do with the CASPER ten GBE yellow block implemented on FPGAs,
@@ -162,24 +185,6 @@
         """
         return self.snaps['rx'].read(timeout=10)['data']
 
-<<<<<<< HEAD
-    # def fabric_start(self):
-    #    """
-    #    Setup the interface by writing to the fabric directly, bypassing tap.
-    #    :param self:
-    #    :return:
-    #    """
-    #    if self.tap_running():
-    #        log_runtime_error(
-    #            LOGGER, 'TAP running on %s, stop tap before '
-    #                    'accessing fabric directly.' % self.name)
-    #    mac_location = 0x00
-    #    ip_location = 0x10
-    #    port_location = 0x22
-    #    self.parent.write(self.name, self.mac.packed(), mac_location)
-    #    self.parent.write(self.name, self.ip_address.packed(), ip_location)
-    #    # self.parent.write_int(self.name, self.port, offset = port_location)
-=======
     def _memmap_write(self, register, value):
         """ Write to memory map
         :param register: register to write to. Register must be in memmap.
@@ -299,7 +304,6 @@
 
         self.fabric_enable()
         self.fabric_soft_reset_toggle()
->>>>>>> 26207dae
 
     def dhcp_start(self):
         """
@@ -687,35 +691,10 @@
         self.core_details = returnval
         return returnval
 
-<<<<<<< HEAD
-    def get_arp_details(self, port_dump=None):
-        """
-        Get ARP details from this interface.
-
-        :param port_dump: A list of raw bytes from interface memory.
-        :type port_dump: list
-        """
-        if self.memmap_compliant:
-            arp_addr = OFFSET_ARP_CACHE
-        else:
-            arp_addr = 0x3000
-
-        if port_dump is None:
-            port_dump = self.parent.read(self.name, 16384)
-            port_dump = list(struct.unpack('>16384B', port_dump))
-        returnval = []
-        for addr in range(256):
-            mac = []
-            for ctr in range(2, 8):
-                mac.append(port_dump[arp_addr + (addr * 8) + ctr])
-            returnval.append(mac)
-        return returnval
-=======
     def get_arp_details(self, N=256):
         """ Get ARP details from this interface. """
         arp_table = self._memmap_read_array('ARP_CACHE', ctype='Q')
         return list(map(Mac, arp_table[:N]))
->>>>>>> 26207dae
 
     def get_cpu_details(self, port_dump=None):
         """
