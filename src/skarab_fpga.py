--- conflicted
+++ resolved
@@ -960,13 +960,10 @@
         (attributes = payload components)
         """
         # create payload packet structure with data
-<<<<<<< HEAD
+
         request = sd.WriteRegReq(self.seq_num, sd.BOARD_REG, reg_address,
                                  *self.data_split_and_pack(data))
-=======
-        request = sd.WriteRegReq(sd.WRITE_REG, self.seq_num, sd.BOARD_REG,
-                                 reg_address, *self.data_split_and_pack(data))
->>>>>>> 8f61b936
+
         # send payload via UDP pkt and return response object (if no response
         # expected should return ok)
         response = self.send_packet(request.create_payload(), 'WriteRegResp',
@@ -981,16 +978,7 @@
         :return: data read from register
         """
         request = sd.ReadRegReq(self.seq_num, sd.BOARD_REG, reg_address)
-<<<<<<< HEAD
-        response = self.send_packet(
-            self.skarab_ctrl_sock, self.skarab_eth_ctrl_port,
-            request.create_payload(), 'ReadRegResp', True, sd.READ_REG,
-            self.seq_num, 11, 5, retries=retries)
-        if response:
-            return self.data_unpack_and_merge(
-                response.reg_data_high, response.reg_data_low)
-        return None
-=======
+
         read_reg_resp = self.send_packet(
             request.create_payload(), 'ReadRegResp', True, sd.READ_REG,
             11, 5, retries=retries)
@@ -999,7 +987,6 @@
                              '0x%010x' % reg_address)
         return self.data_unpack_and_merge(read_reg_resp.reg_data_high,
                                           read_reg_resp.reg_data_low)
->>>>>>> 8f61b936
 
     def write_dsp_reg(self, reg_address, data, expect_response=True):
         """
@@ -1010,13 +997,10 @@
         :return: response object - object created from the response payload
         """
         # create payload packet structure with data
-<<<<<<< HEAD
+
         request = sd.WriteRegReq(self.seq_num, sd.DSP_REG, reg_address,
                                  *self.data_split_and_pack(data))
-=======
-        request = sd.WriteRegReq(sd.WRITE_REG, self.seq_num, sd.DSP_REG,
-                                 reg_address, *self.data_split_and_pack(data))
->>>>>>> 8f61b936
+
         # send payload via UDP pkt and return response object
         # (if no response expected should return ok)
         return self.send_packet(
